const { rawEncode } = require('ethereumjs-abi')

const { assertRevert } = require('./helpers/assertThrow')
const { encodeCallScript, encodeDelegate, encodeDeploy } = require('./helpers/evmScript')

const ExecutionTarget = artifacts.require('ExecutionTarget')
const Executor = artifacts.require('Executor')
const Delegator = artifacts.require('Delegator')
const FailingDelegator = artifacts.require('FailingDelegator')
const DyingDelegator = artifacts.require('DyingDelegator')
const FailingDeployment = artifacts.require('FailingDeployment')
const MockDyingScriptExecutor = artifacts.require('MockDyingScriptExecutor')

const Kernel = artifacts.require('Kernel')
const ACL = artifacts.require('ACL')
const DAOFactory = artifacts.require('DAOFactory')
const EVMScriptRegistryFactory = artifacts.require('EVMScriptRegistryFactory')
const EVMScriptRegistry = artifacts.require('EVMScriptRegistry')
const EVMScriptRegistryConstants = artifacts.require('EVMScriptRegistryConstants')
const IEVMScriptExecutor = artifacts.require('IEVMScriptExecutor')

const keccak256 = require('js-sha3').keccak_256
const APP_BASE_NAMESPACE = '0x'+keccak256('base')

const getContract = artifacts.require

contract('EVM Script', accounts => {
    let executor, executionTarget, dao, daoFact, reg, constants, acl = {}

    const boss = accounts[1]

    const executorAppId = '0x1234'

    before(async () => {
        const regFact = await EVMScriptRegistryFactory.new()

        const kernelBase = await getContract('Kernel').new()
        const aclBase = await getContract('ACL').new()
        daoFact = await DAOFactory.new(kernelBase.address, aclBase.address, regFact.address)

        constants = await EVMScriptRegistryConstants.new()
    })

    beforeEach(async () => {
        const receipt = await daoFact.newDAO(boss)
        dao = Kernel.at(receipt.logs.filter(l => l.event == 'DeployDAO')[0].args.dao)
        acl = ACL.at(await dao.acl())
        reg = EVMScriptRegistry.at(receipt.logs.filter(l => l.event == 'DeployEVMScriptRegistry')[0].args.reg)

        await acl.createPermission(boss, dao.address, await dao.APP_MANAGER_ROLE(), boss, { from: boss })
        const baseExecutor = await Executor.new()
        await dao.setApp(APP_BASE_NAMESPACE, executorAppId, baseExecutor.address, { from: boss })
    })

    it('registered just 3 script executors', async () => {
        const zeroAddr = '0x0000000000000000000000000000000000000000'

        assert.equal(await reg.getScriptExecutor('0x00000000'), zeroAddr)
        assert.notEqual(await reg.getScriptExecutor('0x00000001'), zeroAddr)
        assert.notEqual(await reg.getScriptExecutor('0x00000002'), zeroAddr)
        assert.notEqual(await reg.getScriptExecutor('0x00000003'), zeroAddr)
        assert.equal(await reg.getScriptExecutor('0x00000004'), zeroAddr)
    })

    it('fails if reinitializing registry', async () => {
        return assertRevert(async () => {
            await reg.initialize()
        })
    })

    context('executor', () => {
        beforeEach(async () => {
            const receipt = await dao.newAppInstance(executorAppId, '0x0', { from: boss })
            executor = Executor.at(receipt.logs.filter(l => l.event == 'NewAppProxy')[0].args.proxy)
            executionTarget = await ExecutionTarget.new()

            await acl.grantPermission(boss, reg.address, await reg.REGISTRY_MANAGER_ROLE(), { from: boss })
        })

        it('fails to execute if spec ID is 0', async () => {
            return assertRevert(async () => {
                await executor.execute('0x00000000')
            })
        })

        it('fails to execute if spec ID is unknown', async () => {
            return assertRevert(async () => {
                await executor.execute('0x00000004')
            })
        })

        it('can disable executors', async () => {
            await reg.disableScriptExecutor(1, { from: boss })
            return assertRevert(async () => {
                await executor.execute(encodeCallScript([]))
            })
        })

        context('spec ID 1', () => {
            it('executes single action script', async () => {
                const action = { to: executionTarget.address, calldata: executionTarget.contract.execute.getData() }
                const script = encodeCallScript([action])

                await executor.execute(script)

                assert.equal(await executionTarget.counter(), 1, 'should have executed action')
            })

            it('fails to execute if has blacklist addresses being called', async () => {
                const action = { to: executionTarget.address, calldata: executionTarget.contract.execute.getData() }
                const script = encodeCallScript([action])

                return assertRevert(async () => {
                    await executor.executeWithBan(script, [executionTarget.address])
                })
            })

            it('can execute if call doesnt cointain blacklist addresses', async () => {
                const action = { to: executionTarget.address, calldata: executionTarget.contract.execute.getData() }
                const script = encodeCallScript([action])

                await executor.executeWithBan(script, ['0x1234'])

                assert.equal(await executionTarget.counter(), 1, 'should have executed action')
            })

            it('executes multi action script', async () => {
                const action = { to: executionTarget.address, calldata: executionTarget.contract.execute.getData() }
                const script = encodeCallScript([action, action, action, action])

                await executor.execute(script)

                assert.equal(await executionTarget.counter(), 4, 'should have executed action')
            })

            it('executes multi action script to multiple addresses', async () => {
                const executionTarget2 = await ExecutionTarget.new()

                const action = { to: executionTarget.address, calldata: executionTarget.contract.execute.getData() }
                const action2 = { to: executionTarget2.address, calldata: executionTarget2.contract.execute.getData() }

                const script = encodeCallScript([action2, action, action2, action, action2])

                await executor.execute(script)

                assert.equal(await executionTarget.counter(), 2, 'should have executed action')
                assert.equal(await executionTarget2.counter(), 3, 'should have executed action')
            })

            it('executes with parameters', async () => {
                const action = { to: executionTarget.address, calldata: executionTarget.contract.setCounter.getData(101) }
                const script = encodeCallScript([action])

                await executor.execute(script)

                assert.equal(await executionTarget.counter(), 101, 'should have set counter')
            })

            it('execution fails if one call fails', async () => {
                const action1 = { to: executionTarget.address, calldata: executionTarget.contract.setCounter.getData(101) }
                const action2 = { to: executionTarget.address, calldata: executionTarget.contract.failExecute.getData() }

                const script = encodeCallScript([action1, action2])

                return assertRevert(async () => {
                    await executor.execute(script)
                })
            })

            it('can execute empty script', async () => {
                await executor.execute(encodeCallScript([]))
            })
        })

        const delegatorResultNumber = 1234

        context('spec ID 2', () => {
            let delegator = {}
            before(async () => {
                delegator = await Delegator.new()
            })

            it('can execute delegated action', async () => {
                await executor.executeWithBan(encodeDelegate(delegator.address), [])

                assert.equal(await executor.randomNumber(), delegatorResultNumber, 'should have executed correctly')
            })

            it('can execute action with input and output', async () => {
                const value = 101
                const input = delegator.contract.execReturnValue.getData(value)
                const output = await executor.executeWithIO.call(encodeDelegate(delegator.address), input, [])

                assert.equal(new web3.BigNumber(output), value, 'return value should be correct')
            })

            it('fails to execute if it has blacklist addresses', async () => {
                return assertRevert(async () => {
                    await executor.executeWithBan(encodeDelegate(delegator.address), ['0x12'])
                })
            })

            it('fails if underlying call fails', async () => {
                const failingDelegator = await FailingDelegator.new()
                return assertRevert(async () => {
                    // extra gas to avoid oog
                    await executor.executeWithBan(encodeDelegate(failingDelegator.address), [], { gas: 2e6 })
                })
            })

            it('fails if underlying call selfdestructs', async () => {
                const dyingDelegator = await DyingDelegator.new()
                return assertRevert(async () => {
                    // extra gas to avoid oog
                    await executor.executeWithBan(encodeDelegate(dyingDelegator.address), [], { gas: 2e6 })
                })
            })

            it('fails if calling to non-contract', async () => {
                return assertRevert(async () => {
                    await executor.execute(encodeDelegate(accounts[0])) // addr is too small
                })
            })

            it('fails if payload is too small', async () => {
                return assertRevert(async () => {
                    await executor.execute(encodeDelegate('0x1234')) // addr is too small
                })
            })
        })

        context('spec ID 3', () => {
            it('can deploy and execute', async () => {
                await executor.execute(encodeDeploy(Delegator))

                assert.equal(await executor.randomNumber(), delegatorResultNumber, 'should have executed correctly')
            })

            it('can deploy action with input and output', async () => {
                const value = 102
                const delegator = await Delegator.new()
                const input = delegator.contract.execReturnValue.getData(value)
                const output = await executor.executeWithIO.call(encodeDeploy(Delegator), input, [])

                assert.equal(new web3.BigNumber(output), value, 'return value should be correct')
            })

            it('caches deployed contract and reuses it', async () => {
                const r1 = await executor.execute(encodeDeploy(Delegator))
                const r2 = await executor.execute(encodeDeploy(Delegator))

                assert.isBelow(r2.receipt.gasUsed, r1.receipt.gasUsed / 2, 'should have used less than half the gas because of cache')
                assert.equal(await executor.randomNumber(), delegatorResultNumber * 2, 'should have executed correctly twice')
            })

            it('fails if deployment fails', async () => {
                return assertRevert(async () => {
                    await executor.execute(encodeDeploy(FailingDeployment))
                })
            })

            it('fails if deployed contract doesnt have exec function', async () => {
                return assertRevert(async () => {
                    // random contract without exec() func
                    await executor.execute(encodeDeploy(ExecutionTarget))
                })
            })

            it('fails if exec function fails', async () => {
                return assertRevert(async () => {
                    await executor.execute(encodeDeploy(FailingDelegator))
                })
            })

            it('fails to execute if it has blacklist addresses', async () => {
                return assertRevert(async () => {
                    await executor.executeWithBan(encodeDeploy(Delegator), ['0x1234'])
                })
            })

            it('fails if execution modifies kernel', async () => {
                return assertRevert(async () => {
                    await executor.execute(encodeDeploy(artifacts.require('ProtectionModifierKernel')))
                })
            })

            it('fails if execution modifies app id', async () => {
                return assertRevert(async () => {
                    await executor.execute(encodeDeploy(artifacts.require('ProtectionModifierAppId')))
                })
            })
        })

<<<<<<< HEAD
        context('adding mock dying executor', () => {
            let dyingExecutor = null

            beforeEach(async () => {
                dyingExecutor = await MockDyingScriptExecutor.new()
                await reg.addScriptExecutor(dyingExecutor.address, { from: boss })
            })

            it('registers new executor', async () => {
                assert.equal(await reg.getScriptExecutor('0x00000004'), dyingExecutor.address)
            })

            it('executes mock executor', async () => {
                await executor.execute('0x00000004')
            })

            it('fails when executor selfdestructs', async () => {
                return assertRevert(async () => {
                    // passing some input makes executor to selfdestruct
                    await executor.executeWithIO('0x00000004', '0x0001', [])
=======
        context('script overflow', async () => {
            const encodeCallScriptBad = actions => {
                return actions.reduce((script, { to, calldata }) => {
                    const addr = rawEncode(['address'], [to]).toString('hex')
                    const length = rawEncode(['uint256'], [calldata.length]).toString('hex') // should be (calldata.length - 2) / 2

                    // Remove 12 first 0s of padding for addr and 28 0s for uint32
                    return script + addr.slice(24) + length.slice(56) + calldata.slice(2)
                }, '0x00000001') // spec 1
            }

            it('fails if data length is too big', async () => {
                const action = { to: executionTarget.address, calldata: executionTarget.contract.execute.getData() }
                const script = encodeCallScriptBad([action])

                return assertRevert(async () => {
                    await executor.execute(script)
>>>>>>> 053fb106
                })
            })
        })
    })
})<|MERGE_RESOLUTION|>--- conflicted
+++ resolved
@@ -291,7 +291,6 @@
             })
         })
 
-<<<<<<< HEAD
         context('adding mock dying executor', () => {
             let dyingExecutor = null
 
@@ -312,7 +311,10 @@
                 return assertRevert(async () => {
                     // passing some input makes executor to selfdestruct
                     await executor.executeWithIO('0x00000004', '0x0001', [])
-=======
+                })
+            })
+        })
+
         context('script overflow', async () => {
             const encodeCallScriptBad = actions => {
                 return actions.reduce((script, { to, calldata }) => {
@@ -330,7 +332,6 @@
 
                 return assertRevert(async () => {
                     await executor.execute(script)
->>>>>>> 053fb106
                 })
             })
         })
