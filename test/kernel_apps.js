--- conflicted
+++ resolved
@@ -244,11 +244,7 @@
 
         it('fails if app set is not a contract', async () => {
             return assertRevert(async () => {
-<<<<<<< HEAD
-                await AppProxyPinned.new(kernel.address, appId, '0x', { gas: 6e6 })
-=======
                 await kernel.setApp(APP_BASE_NAMESPACE, appId, '0x0')
->>>>>>> 29d7d116
             })
         })
 
