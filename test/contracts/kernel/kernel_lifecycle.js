const { hash } = require('eth-ens-namehash')
const { assertRevert } = require('../../helpers/assertThrow')
const { getBlockNumber } = require('../../helpers/web3')
const { assertEvent, assertAmountOfEvents } = require('../../helpers/assertEvent')(web3)

const ACL = artifacts.require('ACL')
const Kernel = artifacts.require('Kernel')
const KernelProxy = artifacts.require('KernelProxy')

// Mocks
const AppStub = artifacts.require('AppStub')
const APP_ID = hash('stub.aragonpm.test')
const VAULT_ID = hash('vault.aragonpm.test')
const EMPTY_BYTES = '0x'

contract('Kernel lifecycle', ([root, someone]) => {
  let aclBase, appBase
  let DEFAULT_ACL_APP_ID, APP_BASES_NAMESPACE, APP_ADDR_NAMESPACE, APP_MANAGER_ROLE

  const testUnaccessibleFunctionalityWhenUninitialized = async (kernel) => {
    // hasPermission should always return false when uninitialized
    assert.isFalse(await kernel.hasPermission(root, kernel.address, APP_MANAGER_ROLE, EMPTY_BYTES))
    assert.isFalse(await kernel.hasPermission(someone, kernel.address, APP_MANAGER_ROLE, EMPTY_BYTES))

<<<<<<< HEAD
    await assertRevert(() => kernel.newAppInstance(APP_ID, appBase.address, EMPTY_BYTES, false))
    await assertRevert(() => kernel.newPinnedAppInstance(APP_ID, appBase.address, EMPTY_BYTES, false))
    await assertRevert(() => kernel.setApp(APP_BASES_NAMESPACE, APP_ID, appBase.address))
    await assertRevert(() => kernel.setRecoveryVaultAppId(VAULT_ID))
=======
    await assertRevert(kernel.newAppInstance(APP_ID, appBase.address, EMPTY_BYTES, false))
    await assertRevert(kernel.newPinnedAppInstance(APP_ID, appBase.address))
    await assertRevert(kernel.setApp(APP_BASES_NAMESPACE, APP_ID, appBase.address))
    await assertRevert(kernel.setRecoveryVaultAppId(VAULT_ID))
>>>>>>> d10d1953
  }

  const testUsability = async (kernel) => {
    // Make sure we haven't already setup the required permission
    assert.isFalse(await kernel.hasPermission(root, kernel.address, APP_MANAGER_ROLE, EMPTY_BYTES))
    assert.isFalse(await kernel.hasPermission(someone, kernel.address, APP_MANAGER_ROLE, EMPTY_BYTES))

    // Then set the required permission
    const acl = ACL.at(await kernel.acl())
    await acl.createPermission(root, kernel.address, APP_MANAGER_ROLE, root)
    assert.isTrue(await kernel.hasPermission(root, kernel.address, APP_MANAGER_ROLE, EMPTY_BYTES))
    assert.isFalse(await kernel.hasPermission(someone, kernel.address, APP_MANAGER_ROLE, EMPTY_BYTES))

    // And finally test functionality
    await kernel.newAppInstance(APP_ID, appBase.address, EMPTY_BYTES, false)
  }

  // Initial setup
  before(async () => {
    aclBase = await ACL.new()
    appBase = await AppStub.new()

    // Setup constants
    const kernel = await Kernel.new(true)
    DEFAULT_ACL_APP_ID = await kernel.DEFAULT_ACL_APP_ID()
    APP_BASES_NAMESPACE = await kernel.APP_BASES_NAMESPACE()
    APP_ADDR_NAMESPACE = await kernel.APP_ADDR_NAMESPACE()
    APP_MANAGER_ROLE = await kernel.APP_MANAGER_ROLE()
  })

  context('> Kernel base', () => {
    context('> Petrified', () => {
      let kernelBase

      beforeEach(async () => {
        kernelBase = await Kernel.new(true) // petrify immediately
      })

      it('is not initialized', async () => {
        assert.isFalse(await kernelBase.hasInitialized(), 'should not be initialized')
      })

      it('is petrified', async () => {
        assert.isTrue(await kernelBase.isPetrified(), 'should be petrified')
      })

      it('throws on initialization', async () => {
        await assertRevert(kernelBase.initialize(root, root))
      })

      it('should not be usable', async () => {
        await testUnaccessibleFunctionalityWhenUninitialized(kernelBase)
      })
    })

    context('> Directly used', () => {
      let kernel

      beforeEach(async () => {
        kernel = await Kernel.new(false) // allow base to be used directly
      })

      it('is not initialized by default', async () => {
        assert.isFalse(await kernel.hasInitialized(), 'should not be initialized')
      })

      it('is not petrified by default', async () => {
        assert.isFalse(await kernel.isPetrified(), 'should not be petrified')
      })

      it('is initializable and usable', async () => {
        await kernel.initialize(aclBase.address, root)
        assert.isTrue(await kernel.hasInitialized(), 'should be initialized')
        assert.isFalse(await kernel.isPetrified(), 'should not be petrified')

        await testUsability(kernel)
      })
    })
  })

  context('> KernelProxy', () => {
    let kernelBase, kernel

    before(async () => {
      kernelBase = await Kernel.new(true) // petrify immediately
    })

    beforeEach(async () => {
      const kernelProxy = await KernelProxy.new(kernelBase.address)
      kernel = Kernel.at(kernelProxy.address)
    })

    it('is not initialized by default', async () => {
      assert.isFalse(await kernel.hasInitialized(), 'should not be initialized')
    })

    it('is not petrified by default', async () => {
      assert.isFalse(await kernel.isPetrified(), 'should not be petrified')
    })

    it('should not be usable yet', async () => {
      await testUnaccessibleFunctionalityWhenUninitialized(kernel)
    })

    context('> Initialized', () => {
      let initReceipt, acl

      beforeEach(async () => {
        initReceipt = await kernel.initialize(aclBase.address, root)
        acl = ACL.at(await kernel.acl())
      })

      it('set the ACL correctly', async () => {
        assertAmountOfEvents(initReceipt, 'SetApp', 2)
        assertEvent(initReceipt, 'SetApp', { namespace: APP_BASES_NAMESPACE, appId: DEFAULT_ACL_APP_ID, app: aclBase.address }, 0)
        assertEvent(initReceipt, 'SetApp', { namespace: APP_ADDR_NAMESPACE, appId: DEFAULT_ACL_APP_ID, app: acl.address }, 1)
      })

      it('is now initialized', async () => {
        assert.isTrue(await kernel.hasInitialized(), 'should be initialized')
      })

      it('is still not petrified', async () => {
        assert.isFalse(await kernel.isPetrified(), 'should not be petrified')
      })

      it('has correct initialization block', async () => {
        assert.equal(await kernel.getInitializationBlock(), await getBlockNumber(), 'initialization block should be correct')
      })

      it('throws on reinitialization', async () => {
        await assertRevert(kernel.initialize(root, root))
      })

      it('should now be usable', async () => {
        await testUsability(kernel)
      })
    })
  })
})<|MERGE_RESOLUTION|>--- conflicted
+++ resolved
@@ -22,17 +22,10 @@
     assert.isFalse(await kernel.hasPermission(root, kernel.address, APP_MANAGER_ROLE, EMPTY_BYTES))
     assert.isFalse(await kernel.hasPermission(someone, kernel.address, APP_MANAGER_ROLE, EMPTY_BYTES))
 
-<<<<<<< HEAD
-    await assertRevert(() => kernel.newAppInstance(APP_ID, appBase.address, EMPTY_BYTES, false))
-    await assertRevert(() => kernel.newPinnedAppInstance(APP_ID, appBase.address, EMPTY_BYTES, false))
-    await assertRevert(() => kernel.setApp(APP_BASES_NAMESPACE, APP_ID, appBase.address))
-    await assertRevert(() => kernel.setRecoveryVaultAppId(VAULT_ID))
-=======
     await assertRevert(kernel.newAppInstance(APP_ID, appBase.address, EMPTY_BYTES, false))
-    await assertRevert(kernel.newPinnedAppInstance(APP_ID, appBase.address))
+    await assertRevert(kernel.newPinnedAppInstance(APP_ID, appBase.address, EMPTY_BYTES, false))
     await assertRevert(kernel.setApp(APP_BASES_NAMESPACE, APP_ID, appBase.address))
     await assertRevert(kernel.setRecoveryVaultAppId(VAULT_ID))
->>>>>>> d10d1953
   }
 
   const testUsability = async (kernel) => {
