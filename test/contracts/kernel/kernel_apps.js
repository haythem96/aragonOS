const { hash } = require('eth-ens-namehash')
const { onlyIf } = require('../../helpers/onlyIf')
const { assertRevert } = require('../../helpers/assertThrow')
<<<<<<< HEAD
=======
const { getNewProxyAddress } = require('../../helpers/events')
const { assertAmountOfEvents } = require('../../helpers/assertEvent')(web3)
>>>>>>> d10d1953

const ACL = artifacts.require('ACL')
const Kernel = artifacts.require('KernelOverloadMock')
const KernelProxy = artifacts.require('KernelProxy')
const AppProxyUpgradeable = artifacts.require('AppProxyUpgradeable')
const AppProxyPinned = artifacts.require('AppProxyPinned')

// Mocks
const AppStub = artifacts.require('AppStub')
const AppStub2 = artifacts.require('AppStub2')
const ERCProxyMock = artifacts.require('ERCProxyMock')

const APP_ID = hash('stub.aragonpm.test')
const EMPTY_BYTES = '0x'
const ZERO_ADDR = '0x0000000000000000000000000000000000000000'

contract('Kernel apps', ([permissionsRoot]) => {
    let aclBase, appBase1, appBase2
    let APP_BASES_NAMESPACE, APP_ADDR_NAMESPACE, APP_MANAGER_ROLE
    let UPGRADEABLE, FORWARDING

    // Initial setup
    before(async () => {
        aclBase = await ACL.new()
        appBase1 = await AppStub.new()
        appBase2 = await AppStub2.new()

        // Setup constants
        const kernel = await Kernel.new(true)
        APP_BASES_NAMESPACE = await kernel.APP_BASES_NAMESPACE()
        APP_ADDR_NAMESPACE = await kernel.APP_ADDR_NAMESPACE()
        APP_MANAGER_ROLE = await kernel.APP_MANAGER_ROLE()

        const ercProxyMock = await ERCProxyMock.new()
        UPGRADEABLE = (await ercProxyMock.UPGRADEABLE()).toString()
        FORWARDING = (await ercProxyMock.FORWARDING()).toString()
    })

    // Test both the Kernel itself and the KernelProxy to make sure their behaviours are the same
    for (const kernelType of ['Kernel', 'KernelProxy']) {
        context(`> ${kernelType}`, () => {
            let acl, kernel, kernelBase

            before(async () => {
                if (kernelType === 'KernelProxy') {
                    // We can reuse the same kernel base for the proxies
                    kernelBase = await Kernel.new(true) // petrify immediately
                }
            })

            beforeEach(async () => {
                if (kernelType === 'Kernel') {
                    kernel = await Kernel.new(false)  // don't petrify so it can be used
                } else if (kernelType === 'KernelProxy') {
                    kernel = Kernel.at((await KernelProxy.new(kernelBase.address)).address)
                }

                await kernel.initialize(aclBase.address, permissionsRoot)
                acl = ACL.at(await kernel.acl())
                await acl.createPermission(permissionsRoot, kernel.address, APP_MANAGER_ROLE, permissionsRoot)
            })

            /********
            * TESTS *
            *********/
            it('fails if setting app to 0 address', async () => {
                await assertRevert(kernel.setApp(APP_BASES_NAMESPACE, APP_ID, ZERO_ADDR))
            })

            it('fails if setting app to non-contract address', async () => {
                await assertRevert(kernel.setApp(APP_BASES_NAMESPACE, APP_ID, '0x1234'))
            })

            for (const appProxyType of ['AppProxy', 'AppProxyPinned']) {
                const onlyAppProxy = onlyIf(() => appProxyType === 'AppProxy')
                const onlyAppProxyPinned = onlyIf(() => appProxyType === 'AppProxyPinned')

                context(`> new ${appProxyType} instances`, () => {
                    onlyAppProxy(() =>
                        it('creates a new upgradeable app proxy instance', async () => {
<<<<<<< HEAD
                            const receipt = await kernel.newAppInstanceWithPayload(APP_ID, appBase1.address, EMPTY_BYTES, false)
                            const appProxy = AppProxyUpgradeable.at(receipt.logs.filter(l => l.event == 'NewAppProxy')[0].args.proxy)
=======
                            const receipt = await kernel.newAppInstance(APP_ID, appBase1.address, EMPTY_BYTES, false)
                            const appProxy = AppProxyUpgradeable.at(getNewProxyAddress(receipt))
>>>>>>> d10d1953
                            assert.equal(await appProxy.kernel(), kernel.address, "new appProxy instance's kernel should be set to the originating kernel")

                            // Checks ERC897 functionality
                            assert.equal((await appProxy.proxyType()).toString(), UPGRADEABLE, 'new appProxy instance should be upgradeable')
                            assert.equal(await appProxy.implementation(), appBase1.address, 'new appProxy instance should be resolving to implementation address')
                        })
                    )

                    onlyAppProxyPinned(() =>
                        it('creates a new non upgradeable app proxy instance', async () => {
<<<<<<< HEAD
                            const receipt = await kernel.newPinnedAppInstanceWithoutPayload(APP_ID, appBase1.address)
                            const appProxy = AppProxyPinned.at(receipt.logs.filter(l => l.event == 'NewAppProxy')[0].args.proxy)
=======
                            const receipt = await kernel.newPinnedAppInstance(APP_ID, appBase1.address)
                            const appProxy = AppProxyPinned.at(getNewProxyAddress(receipt))
>>>>>>> d10d1953
                            assert.equal(await appProxy.kernel(), kernel.address, "new appProxy instance's kernel should be set to the originating kernel")

                            // Checks ERC897 functionality
                            assert.equal((await appProxy.proxyType()).toString(), FORWARDING, 'new appProxy instance should be not upgradeable')
                            assert.equal(await appProxy.implementation(), appBase1.address, 'new appProxy instance should be resolving to implementation address')
                        })
                    )

                    context('> full new app instance overload', async () => {
                        const newInstanceFn = appProxyType === 'AppProxy' ? 'newAppInstanceWithPayload' : 'newPinnedAppInstanceWithPayload'

                        it('sets the app base when not previously registered', async() => {
                            assert.equal(ZERO_ADDR, await kernel.getApp(APP_BASES_NAMESPACE, APP_ID))

                            await kernel[newInstanceFn](APP_ID, appBase1.address, EMPTY_BYTES, false)
                            assert.equal(appBase1.address, await kernel.getApp(APP_BASES_NAMESPACE, APP_ID))
                        })

                        it("doesn't set the app base when already set", async() => {
                            await kernel.setApp(APP_BASES_NAMESPACE, APP_ID, appBase1.address)
<<<<<<< HEAD
                            const receipt = await kernel[newInstanceFn](APP_ID, appBase1.address, EMPTY_BYTES, false)
                            assert.isFalse(receipt.logs.includes(l => l.event == 'SetApp'))
                        })

                        it("also sets the default app", async () => {
                            const receipt = await kernel[newInstanceFn](APP_ID, appBase1.address, EMPTY_BYTES, true)
                            const appProxyAddr = receipt.logs.filter(l => l.event == 'NewAppProxy')[0].args.proxy
=======
                            const receipt = await kernelOverload[newInstanceFn](APP_ID, appBase1.address, EMPTY_BYTES, false)
                            assertAmountOfEvents(receipt, 'SetApp', 0)
                        })

                        it("also sets the default app", async () => {
                            const receipt = await kernelOverload[newInstanceFn](APP_ID, appBase1.address, EMPTY_BYTES, true)
                            const appProxyAddr = getNewProxyAddress(receipt)
>>>>>>> d10d1953

                            // Check that both the app base and default app are set
                            assert.equal(await kernel.getApp(APP_BASES_NAMESPACE, APP_ID), appBase1.address, 'App base should be set')
                            assert.equal(await kernel.getApp(APP_ADDR_NAMESPACE, APP_ID), appProxyAddr, 'Default app should be set')

                            // Make sure app is not initialized
                            assert.isFalse(await AppStub.at(appProxyAddr).hasInitialized(), "App shouldn't have been initialized")
                        })

                        it("allows initializing proxy", async () => {
                            const initData = appBase1.initialize.request().params[0].data

<<<<<<< HEAD
                            const receipt = await kernel[newInstanceFn](APP_ID, appBase1.address, initData, false)
                            const appProxyAddr = receipt.logs.filter(l => l.event == 'NewAppProxy')[0].args.proxy

=======
>>>>>>> d10d1953
                            // Make sure app was initialized
                            const receipt = await kernelOverload[newInstanceFn](APP_ID, appBase1.address, initData, false)
                            const appProxyAddr = getNewProxyAddress(receipt)
                            assert.isTrue(await AppStub.at(appProxyAddr).hasInitialized(), 'App should have been initialized')

                            // Check that the app base has been set, but the app isn't the default app
                            assert.equal(await kernel.getApp(APP_BASES_NAMESPACE, APP_ID), appBase1.address, 'App base should be set')
                            assert.equal(await kernel.getApp(APP_ADDR_NAMESPACE, APP_ID), ZERO_ADDR, "Default app shouldn't be set")
                        })

                        it("fails if the app base is not given", async() => {
<<<<<<< HEAD
                            return assertRevert(async () => {
                                await kernel[newInstanceFn](APP_ID, ZERO_ADDR, EMPTY_BYTES, false)
                            })
=======
                            await assertRevert(kernelOverload[newInstanceFn](APP_ID, ZERO_ADDR, EMPTY_BYTES, false))
>>>>>>> d10d1953
                        })

                        it('fails if the given app base is different than the existing one', async() => {
                            const existingBase = appBase1.address
                            const differentBase = appBase2.address
                            assert.notEqual(existingBase, differentBase, 'appBase1 and appBase2 should have different addresses')

                            await kernel.setApp(APP_BASES_NAMESPACE, APP_ID, existingBase)
<<<<<<< HEAD
                            return assertRevert(async () => {
                                await kernel[newInstanceFn](APP_ID, differentBase, EMPTY_BYTES, false)
                            })
=======
                            await assertRevert(kernelOverload[newInstanceFn](APP_ID, differentBase, EMPTY_BYTES, false))
>>>>>>> d10d1953
                        })
                    })

                    context('> minimized new app instance overload', async () => {
                        const newInstanceFn = appProxyType === 'AppProxy' ? 'newAppInstanceWithoutPayload' : 'newPinnedAppInstanceWithoutPayload'

                        it('sets the app base when not previously registered', async() => {
                            assert.equal(ZERO_ADDR, await kernel.getApp(APP_BASES_NAMESPACE, APP_ID))

                            await kernel[newInstanceFn](APP_ID, appBase1.address)
                            assert.equal(appBase1.address, await kernel.getApp(APP_BASES_NAMESPACE, APP_ID))
                        })

                        it("doesn't set the app base when already set", async() => {
                            await kernel.setApp(APP_BASES_NAMESPACE, APP_ID, appBase1.address)
<<<<<<< HEAD
                            const receipt = await kernel[newInstanceFn](APP_ID, appBase1.address)
                            assert.isFalse(receipt.logs.includes(l => l.event == 'SetApp'))
                        })

                        it("does not set the default app", async () => {
                            const receipt = await kernel[newInstanceFn](APP_ID, appBase1.address)
                            const appProxyAddr = receipt.logs.filter(l => l.event == 'NewAppProxy')[0].args.proxy
=======
                            const receipt = await kernelOverload[newInstanceFn](APP_ID, appBase1.address)
                            assertAmountOfEvents(receipt, 'SetApp', 0)
                        })

                        it("does not set the default app", async () => {
                            const receipt = await kernelOverload[newInstanceFn](APP_ID, appBase1.address)
                            const appProxyAddr = getNewProxyAddress(receipt)
>>>>>>> d10d1953

                            // Check that only the app base is set
                            assert.equal(await kernel.getApp(APP_BASES_NAMESPACE, APP_ID), appBase1.address, 'App base should be set')
                            assert.equal(await kernel.getApp(APP_ADDR_NAMESPACE, APP_ID), ZERO_ADDR, "Default app shouldn't be set")

                            // Make sure app is not initialized
                            assert.isFalse(await AppStub.at(appProxyAddr).hasInitialized(), "App shouldn't have been initialized")
                        })

                        it("does not allow initializing proxy", async () => {
<<<<<<< HEAD
                            const initData = appBase1.initialize.request().params[0].data

                            const receipt = await kernel[newInstanceFn](APP_ID, appBase1.address)
                            const appProxyAddr = receipt.logs.filter(l => l.event == 'NewAppProxy')[0].args.proxy
=======
                            const receipt = await kernelOverload[newInstanceFn](APP_ID, appBase1.address)
                            const appProxyAddr = getNewProxyAddress(receipt)
>>>>>>> d10d1953

                            // Make sure app was not initialized
                            assert.isFalse(await AppStub.at(appProxyAddr).hasInitialized(), 'App should have been initialized')

                            // Check that the app base has been set, but the app isn't the default app
                            assert.equal(await kernel.getApp(APP_BASES_NAMESPACE, APP_ID), appBase1.address, 'App base should be set')
                            assert.equal(await kernel.getApp(APP_ADDR_NAMESPACE, APP_ID), ZERO_ADDR, "Default app shouldn't be set")
                        })

                        it("fails if the app base is not given", async() => {
<<<<<<< HEAD
                            return assertRevert(async () => {
                                await kernel[newInstanceFn](APP_ID, ZERO_ADDR)
                            })
=======
                            await assertRevert(kernelOverload[newInstanceFn](APP_ID, ZERO_ADDR))
>>>>>>> d10d1953
                        })

                        it('fails if the given app base is different than the existing one', async() => {
                            const existingBase = appBase1.address
                            const differentBase = appBase2.address
                            assert.notEqual(existingBase, differentBase, 'appBase1 and appBase2 should have different addresses')

                            await kernel.setApp(APP_BASES_NAMESPACE, APP_ID, existingBase)
<<<<<<< HEAD
                            return assertRevert(async () => {
                                await kernel[newInstanceFn](APP_ID, differentBase)
                            })
=======
                            await assertRevert(kernelOverload[newInstanceFn](APP_ID, differentBase))
>>>>>>> d10d1953
                        })
                    })
                })
            }
        })
    }
})<|MERGE_RESOLUTION|>--- conflicted
+++ resolved
@@ -1,11 +1,8 @@
 const { hash } = require('eth-ens-namehash')
 const { onlyIf } = require('../../helpers/onlyIf')
 const { assertRevert } = require('../../helpers/assertThrow')
-<<<<<<< HEAD
-=======
 const { getNewProxyAddress } = require('../../helpers/events')
 const { assertAmountOfEvents } = require('../../helpers/assertEvent')(web3)
->>>>>>> d10d1953
 
 const ACL = artifacts.require('ACL')
 const Kernel = artifacts.require('KernelOverloadMock')
@@ -86,13 +83,8 @@
                 context(`> new ${appProxyType} instances`, () => {
                     onlyAppProxy(() =>
                         it('creates a new upgradeable app proxy instance', async () => {
-<<<<<<< HEAD
                             const receipt = await kernel.newAppInstanceWithPayload(APP_ID, appBase1.address, EMPTY_BYTES, false)
-                            const appProxy = AppProxyUpgradeable.at(receipt.logs.filter(l => l.event == 'NewAppProxy')[0].args.proxy)
-=======
-                            const receipt = await kernel.newAppInstance(APP_ID, appBase1.address, EMPTY_BYTES, false)
                             const appProxy = AppProxyUpgradeable.at(getNewProxyAddress(receipt))
->>>>>>> d10d1953
                             assert.equal(await appProxy.kernel(), kernel.address, "new appProxy instance's kernel should be set to the originating kernel")
 
                             // Checks ERC897 functionality
@@ -103,13 +95,8 @@
 
                     onlyAppProxyPinned(() =>
                         it('creates a new non upgradeable app proxy instance', async () => {
-<<<<<<< HEAD
                             const receipt = await kernel.newPinnedAppInstanceWithoutPayload(APP_ID, appBase1.address)
-                            const appProxy = AppProxyPinned.at(receipt.logs.filter(l => l.event == 'NewAppProxy')[0].args.proxy)
-=======
-                            const receipt = await kernel.newPinnedAppInstance(APP_ID, appBase1.address)
                             const appProxy = AppProxyPinned.at(getNewProxyAddress(receipt))
->>>>>>> d10d1953
                             assert.equal(await appProxy.kernel(), kernel.address, "new appProxy instance's kernel should be set to the originating kernel")
 
                             // Checks ERC897 functionality
@@ -130,23 +117,13 @@
 
                         it("doesn't set the app base when already set", async() => {
                             await kernel.setApp(APP_BASES_NAMESPACE, APP_ID, appBase1.address)
-<<<<<<< HEAD
                             const receipt = await kernel[newInstanceFn](APP_ID, appBase1.address, EMPTY_BYTES, false)
-                            assert.isFalse(receipt.logs.includes(l => l.event == 'SetApp'))
+                            assertAmountOfEvents(receipt, 'SetApp', 0)
                         })
 
                         it("also sets the default app", async () => {
                             const receipt = await kernel[newInstanceFn](APP_ID, appBase1.address, EMPTY_BYTES, true)
-                            const appProxyAddr = receipt.logs.filter(l => l.event == 'NewAppProxy')[0].args.proxy
-=======
-                            const receipt = await kernelOverload[newInstanceFn](APP_ID, appBase1.address, EMPTY_BYTES, false)
-                            assertAmountOfEvents(receipt, 'SetApp', 0)
-                        })
-
-                        it("also sets the default app", async () => {
-                            const receipt = await kernelOverload[newInstanceFn](APP_ID, appBase1.address, EMPTY_BYTES, true)
-                            const appProxyAddr = getNewProxyAddress(receipt)
->>>>>>> d10d1953
+                            const appProxyAddr = getNewProxyAddress(receipt)
 
                             // Check that both the app base and default app are set
                             assert.equal(await kernel.getApp(APP_BASES_NAMESPACE, APP_ID), appBase1.address, 'App base should be set')
@@ -159,14 +136,8 @@
                         it("allows initializing proxy", async () => {
                             const initData = appBase1.initialize.request().params[0].data
 
-<<<<<<< HEAD
+                            // Make sure app was initialized
                             const receipt = await kernel[newInstanceFn](APP_ID, appBase1.address, initData, false)
-                            const appProxyAddr = receipt.logs.filter(l => l.event == 'NewAppProxy')[0].args.proxy
-
-=======
->>>>>>> d10d1953
-                            // Make sure app was initialized
-                            const receipt = await kernelOverload[newInstanceFn](APP_ID, appBase1.address, initData, false)
                             const appProxyAddr = getNewProxyAddress(receipt)
                             assert.isTrue(await AppStub.at(appProxyAddr).hasInitialized(), 'App should have been initialized')
 
@@ -176,13 +147,7 @@
                         })
 
                         it("fails if the app base is not given", async() => {
-<<<<<<< HEAD
-                            return assertRevert(async () => {
-                                await kernel[newInstanceFn](APP_ID, ZERO_ADDR, EMPTY_BYTES, false)
-                            })
-=======
-                            await assertRevert(kernelOverload[newInstanceFn](APP_ID, ZERO_ADDR, EMPTY_BYTES, false))
->>>>>>> d10d1953
+                            await assertRevert(kernel[newInstanceFn](APP_ID, ZERO_ADDR, EMPTY_BYTES, false))
                         })
 
                         it('fails if the given app base is different than the existing one', async() => {
@@ -191,13 +156,7 @@
                             assert.notEqual(existingBase, differentBase, 'appBase1 and appBase2 should have different addresses')
 
                             await kernel.setApp(APP_BASES_NAMESPACE, APP_ID, existingBase)
-<<<<<<< HEAD
-                            return assertRevert(async () => {
-                                await kernel[newInstanceFn](APP_ID, differentBase, EMPTY_BYTES, false)
-                            })
-=======
-                            await assertRevert(kernelOverload[newInstanceFn](APP_ID, differentBase, EMPTY_BYTES, false))
->>>>>>> d10d1953
+                            await assertRevert(kernel[newInstanceFn](APP_ID, differentBase, EMPTY_BYTES, false))
                         })
                     })
 
@@ -213,23 +172,13 @@
 
                         it("doesn't set the app base when already set", async() => {
                             await kernel.setApp(APP_BASES_NAMESPACE, APP_ID, appBase1.address)
-<<<<<<< HEAD
                             const receipt = await kernel[newInstanceFn](APP_ID, appBase1.address)
-                            assert.isFalse(receipt.logs.includes(l => l.event == 'SetApp'))
+                            assertAmountOfEvents(receipt, 'SetApp', 0)
                         })
 
                         it("does not set the default app", async () => {
                             const receipt = await kernel[newInstanceFn](APP_ID, appBase1.address)
-                            const appProxyAddr = receipt.logs.filter(l => l.event == 'NewAppProxy')[0].args.proxy
-=======
-                            const receipt = await kernelOverload[newInstanceFn](APP_ID, appBase1.address)
-                            assertAmountOfEvents(receipt, 'SetApp', 0)
-                        })
-
-                        it("does not set the default app", async () => {
-                            const receipt = await kernelOverload[newInstanceFn](APP_ID, appBase1.address)
-                            const appProxyAddr = getNewProxyAddress(receipt)
->>>>>>> d10d1953
+                            const appProxyAddr = getNewProxyAddress(receipt)
 
                             // Check that only the app base is set
                             assert.equal(await kernel.getApp(APP_BASES_NAMESPACE, APP_ID), appBase1.address, 'App base should be set')
@@ -240,15 +189,8 @@
                         })
 
                         it("does not allow initializing proxy", async () => {
-<<<<<<< HEAD
-                            const initData = appBase1.initialize.request().params[0].data
-
                             const receipt = await kernel[newInstanceFn](APP_ID, appBase1.address)
-                            const appProxyAddr = receipt.logs.filter(l => l.event == 'NewAppProxy')[0].args.proxy
-=======
-                            const receipt = await kernelOverload[newInstanceFn](APP_ID, appBase1.address)
-                            const appProxyAddr = getNewProxyAddress(receipt)
->>>>>>> d10d1953
+                            const appProxyAddr = getNewProxyAddress(receipt)
 
                             // Make sure app was not initialized
                             assert.isFalse(await AppStub.at(appProxyAddr).hasInitialized(), 'App should have been initialized')
@@ -259,13 +201,7 @@
                         })
 
                         it("fails if the app base is not given", async() => {
-<<<<<<< HEAD
-                            return assertRevert(async () => {
-                                await kernel[newInstanceFn](APP_ID, ZERO_ADDR)
-                            })
-=======
-                            await assertRevert(kernelOverload[newInstanceFn](APP_ID, ZERO_ADDR))
->>>>>>> d10d1953
+                            await assertRevert(kernel[newInstanceFn](APP_ID, ZERO_ADDR))
                         })
 
                         it('fails if the given app base is different than the existing one', async() => {
@@ -274,13 +210,7 @@
                             assert.notEqual(existingBase, differentBase, 'appBase1 and appBase2 should have different addresses')
 
                             await kernel.setApp(APP_BASES_NAMESPACE, APP_ID, existingBase)
-<<<<<<< HEAD
-                            return assertRevert(async () => {
-                                await kernel[newInstanceFn](APP_ID, differentBase)
-                            })
-=======
-                            await assertRevert(kernelOverload[newInstanceFn](APP_ID, differentBase))
->>>>>>> d10d1953
+                            await assertRevert(kernel[newInstanceFn](APP_ID, differentBase))
                         })
                     })
                 })
