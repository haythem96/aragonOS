--- conflicted
+++ resolved
@@ -1,7 +1,4 @@
-<<<<<<< HEAD
-=======
 const { assertEvent } = require('../../helpers/assertEvent')(web3)
->>>>>>> d10d1953
 const { createExecutorId, encodeCallScript } = require('../../helpers/evmScript')
 const { getEventArgument, getNewProxyAddress } = require('../../helpers/events')
 
@@ -51,13 +48,8 @@
 
   beforeEach(async () => {
     const receipt = await daoFact.newDAO(permissionsRoot)
-<<<<<<< HEAD
-    dao = Kernel.at(receipt.logs.filter(l => l.event == 'DeployDAO')[0].args.dao)
-    evmScriptReg = EVMScriptRegistry.at(receipt.logs.filter(l => l.event == 'DeployEVMScriptRegistry')[0].args.registry)
-=======
     dao = Kernel.at(getEventArgument(receipt, 'DeployDAO', 'dao'))
-    evmScriptReg = EVMScriptRegistry.at(getEventArgument(receipt, 'DeployEVMScriptRegistry', 'reg'))
->>>>>>> d10d1953
+    evmScriptReg = EVMScriptRegistry.at(getEventArgument(receipt, 'DeployEVMScriptRegistry', 'registry'))
 
     acl = ACL.at(await dao.acl())
   })
