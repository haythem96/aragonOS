const assertThrow = require('./helpers/assertThrow');
var DAO = artifacts.require('DAO');
var MetaOrgan = artifacts.require('MetaOrgan')
var BylawsApp = artifacts.require('BylawsApp')
var OwnershipApp = artifacts.require('OwnershipApp')
var VotingApp = artifacts.require('mocks/VotingAppMock')
var StatusApp = artifacts.require('StatusApp')
var MiniMeToken = artifacts.require('MiniMeToken')
var ActionsOrgan = artifacts.require('ActionsOrgan')
var VaultOrgan = artifacts.require('VaultOrgan')
var Vote = artifacts.require('Vote')
var BylawOracleMock = artifacts.require('./mocks/BylawOracleMock')
var MockedOrgan = artifacts.require('./mocks/MockedOrgan')
var Standard23Token = artifacts.require('./helpers/Standard23Token')

var IOrgan = artifacts.require('IOrgan')


var Kernel = artifacts.require('Kernel')

const { installOrgans, installApps } = require('./helpers/installer')
const { getBlockNumber } = require('./helpers/web3')

const createDAO = () => DAO.new(Kernel.address)

const zerothAddress = '0x'
const randomAddress = '0x0000000000000000000000000000000000001234'
const changeKernelSig = '0xcebe30ac'

contract('Bylaws', accounts => {
<<<<<<< HEAD
  let dao, metadao, kernel, bylawsApp, mockedOrgan, installedBylaws = {}
=======
  let dao, metadao, kernel, bylawsApp, installedBylaws = {}
  let bylawId = ''
>>>>>>> 90dd463f

  beforeEach(async () => {
    dao = await createDAO()
    metadao = MetaOrgan.at(dao.address)
    kernel = Kernel.at(dao.address)

    await installOrgans(metadao, [MetaOrgan, VaultOrgan, ActionsOrgan, MockedOrgan])
    const apps = await installApps(metadao, [BylawsApp])
    installedBylaws = apps[0]

    mockedOrgan = MockedOrgan.at(dao.address)

    bylawsApp = BylawsApp.at(dao.address)
    await metadao.setPermissionsOracle(installedBylaws.address)
  })

  it('bylaws are successfully installed', async () => {
    assert.equal(await kernel.getPermissionsOracle(), installedBylaws.address, 'should have set permissions oracle')
  })

  it('allows action if bylaw hasnt been specified', async () => {
      await metadao.replaceKernel(randomAddress, { from: accounts[1] })
      assert.equal(await dao.getKernel(), randomAddress, 'Kernel should have been changed')
  })

<<<<<<< HEAD
  context('adding token whitelist', () => {

     var token, tokenAddress;
    const erc23transfer = (a, v, d, p) => {
      return new Promise((resolve, reject) => {
        token.contract.transfer['address,uint256,bytes'](a, v, d, p, (err) => {
          if (err) return reject(err)
          resolve()
        })
      })
    }

     beforeEach(async () => {
        token = await Standard23Token.new({from: accounts[3]});
        tokenAddress = await token.address;
     })

     it('correctly sets an whitlisted token', async () => {
       await bylawsApp.setTokenWhitelist(tokenAddress, true, {from: accounts[1]});
       assert.isTrue(await bylawsApp.isTokenWhitelisted(tokenAddress), 'Token should be whitlisted');
       await bylawsApp.setTokenWhitelist(tokenAddress, false, {from: accounts[1]});
       assert.isFalse(await bylawsApp.isTokenWhitelisted(tokenAddress), 'Token shouldn`t be whitlisted');
     });

     it('allows non listed token deposit', async () => {
         var balance;
         await token.transfer(dao.address, 10, {from: accounts[3]});
         balance = await token.balanceOf(dao.address)
         assert.equal(balance.toNumber(), 10, 'The deposit should have been allowed ');
     });

     it('blocks non listed token exectuion', async () => {
        const data = mockedOrgan.mock_setNumber.request(5).params[0].data;

        try {
          await erc23transfer(dao.address, 10, data, { from: accounts[3], gas: 9e6 })
        } catch (error) {
          return assertThrow(error)
        }
        assert.fail('should have thrown before')
      });

     it('allows listed token execution', async () => {
      await bylawsApp.setTokenWhitelist(tokenAddress, true, {from: accounts[1]});
      const data = mockedOrgan.mock_setNumber.request(5).params[0].data

      await erc23transfer(dao.address, 10, data, { from: accounts[3], gas: 9e6 })

      assert.equal(await token.balanceOf(dao.address), 10, 'DAO should have token balance')
      assert.equal(await mockedOrgan.mock_getNumber(), 5, 'should have dispatched method')
     });
 })

=======
  it('throws when reseting bylaw', async () => {
      await bylawsApp.setAddressBylaw(accounts[1], false, false)
      try {
         await bylawsApp.setAddressBylaw(accounts[1], false, false)
      } catch (error) {
        return assertThrow(error)
      }
      assert.fail('should have thrown before')
  })
>>>>>>> 90dd463f

  context('adding address bylaw', () => {
    beforeEach(async () => {
      bylawId = await bylawsApp.setAddressBylaw.call(accounts[1], false, false)
      await bylawsApp.setAddressBylaw(accounts[1], false, false)
      await bylawsApp.linkBylaw(changeKernelSig, bylawId)
    })

    it('saved bylaw correctly', async () => {
      assert.equal(await bylawsApp.getBylawType(bylawId), 3, 'bylaw type should be correct')
      assert.equal(await bylawsApp.getAddressBylaw(bylawId), accounts[1], 'address should be correct')
    })

    it('allows action by specified address', async () => {
      await metadao.replaceKernel(randomAddress, { from: accounts[1] })

      assert.equal(await dao.getKernel(), randomAddress, 'Kernel should have been changed')
    })

    it('throws when not authorized address does action', async () => {
      try {
        await metadao.replaceKernel(randomAddress, { from: accounts[2] })
      } catch (error) {
        return assertThrow(error)
      }
      assert.fail('should have thrown before')
    })
  })

  context('adding oracle bylaw', () => {
    let oracle = {}
    beforeEach(async () => {
      oracle = await BylawOracleMock.new()
      bylawId = await bylawsApp.setAddressBylaw.call(oracle.address, true, false)
      await bylawsApp.setAddressBylaw(oracle.address, true, false)

      await bylawsApp.linkBylaw(changeKernelSig, bylawId)
    })

    it('saved bylaw correctly', async () => {
      assert.equal(await bylawsApp.getBylawType(bylawId), 4, 'bylaw type should be correct')
      assert.equal(await bylawsApp.getAddressBylaw(bylawId), oracle.address, 'address should be correct')
      assert.equal(await bylawsApp.getBylawNot(bylawId), false, 'not should be correct')
    })

    it('allows action when oracle is enabled', async () => {
      await oracle.changeAllow(true)
      await metadao.replaceKernel(randomAddress, { from: accounts[1] })

      assert.equal(await dao.getKernel(), randomAddress, 'Kernel should have been changed')
    })

    it('throws when oracle is disabled and does action', async () => {
      await oracle.changeAllow(false)
      try {
        await metadao.replaceKernel(randomAddress, { from: accounts[2] })
      } catch (error) {
        return assertThrow(error)
      }
      assert.fail('should have thrown before')
    })
  })

  context('adding negated address bylaw', () => {
    beforeEach(async () => {
      bylawId = await bylawsApp.setAddressBylaw.call(accounts[1], false, true)
      await bylawsApp.setAddressBylaw(accounts[1], false, true)

      await bylawsApp.linkBylaw(changeKernelSig, bylawId)
    })

    it('saved bylaw correctly', async () => {
      assert.equal(await bylawsApp.getBylawType(bylawId), 3, 'bylaw type should be correct')
      assert.equal(await bylawsApp.getAddressBylaw(bylawId), accounts[1], 'address should be correct')
      assert.equal(await bylawsApp.getBylawNot(bylawId), true, 'not should be correct')
    })

    it('allows action by any other than specified address', async () => {
      await metadao.replaceKernel(randomAddress, { from: accounts[2] })

      assert.equal(await dao.getKernel(), randomAddress, 'Kernel should have been changed')
    })

    it('throws when authorized address does action', async () => {
      try {
        await metadao.replaceKernel(randomAddress, { from: accounts[1] })
      } catch (error) {
        return assertThrow(error)
      }
      assert.fail('should have thrown before')
    })
  })

  context('adding voting bylaw', () => {
    let votingApp, ownershipApp = {}
    let vote = {}

    const [holder20, holder31, holder49] = accounts
    const pct16 = x => new web3.BigNumber(x).times(new web3.BigNumber(10).toPower(16))

    let currentBlock, startBlock, finalBlock = 0

    beforeEach(async () => {
      await installApps(metadao, [VotingApp, OwnershipApp])

      ownershipApp = OwnershipApp.at(dao.address)
      votingApp = VotingApp.at(dao.address)

      vote = await Vote.new()
      const voteBytecode = await votingApp.hashForCode(vote.address)
      await votingApp.setValidVoteCode(voteBytecode, true)

      await vote.instantiate(dao.address, metadao.replaceKernel.request(randomAddress).params[0].data)

      const token = await MiniMeToken.new('0x0', '0x0', 0, 'hola', 18, '', true)
      await token.changeController(dao.address)
      await ownershipApp.addToken(token.address, 100, 1, 1)

      await ownershipApp.grantTokens(token.address, holder20, 20)
      await ownershipApp.grantTokens(token.address, holder31, 31)
      await ownershipApp.grantTokens(token.address, holder49, 49)

      currentBlock = await getBlockNumber()
      startBlock = currentBlock + 5
      finalBlock = currentBlock + 10
    })

    it('normal vote flow', async () => {
      bylawId = await bylawsApp.setVotingBylaw.call(pct16(50), pct16(40), 5, 5, false)
      await bylawsApp.setVotingBylaw(pct16(50), pct16(40), 5, 5, false)

      await bylawsApp.linkBylaw(changeKernelSig, bylawId)
      await votingApp.createVote(vote.address, startBlock, finalBlock)
      await votingApp.mock_setBlockNumber(startBlock)
      await votingApp.voteYay(1, { from: holder31 })
      await votingApp.voteNay(1, { from: holder20 })
      await votingApp.mock_setBlockNumber(finalBlock)

      await vote.execute()
      assert.equal(await dao.getKernel(), randomAddress, 'Kernel should have been changed')

      // TODO: Figure out why we were getting weird values when called through DAO
      assert.equal(await installedBylaws.getBylawType(bylawId), 0, 'bylaw type should be correct')
      const [s, q, d, v] = await installedBylaws.getVotingBylaw(bylawId)
      assert.equal(s.toNumber(), pct16(50).toNumber(), 'voting support should be correct')
      assert.equal(q.toNumber(), pct16(40).toNumber(), 'quorum should be correct')
      assert.equal(d, 5, 'voting debate should be correct')
      assert.equal(v, 5, 'voting time should be correct')
    })

    it('vote prematurely decided flow with vote yay and execute', async () => {
      bylawId = await bylawsApp.setVotingBylaw.call(pct16(50), pct16(40), 5, 5, false)
      await bylawsApp.setVotingBylaw(pct16(50), pct16(40), 5, 5, false)

      await bylawsApp.linkBylaw(changeKernelSig, bylawId)
      await votingApp.createVote(vote.address, startBlock, finalBlock)
      await votingApp.mock_setBlockNumber(startBlock)
      await votingApp.mock_setBlockNumber(finalBlock)
      await votingApp.voteYay(1, { from: holder31 })
      await votingApp.voteYayAndExecute(1, { from: holder20 })

      assert.equal(await dao.getKernel(), randomAddress, 'Kernel should have been changed')
    })

    it('throws if voting hasnt been successful', async () => {
      bylawId = await bylawsApp.setVotingBylaw.call(pct16(50), pct16(40), 5, 5, false)
      await bylawsApp.setVotingBylaw(pct16(50), pct16(40), 5, 5, false)

      await bylawsApp.linkBylaw(changeKernelSig, bylawId)
      await votingApp.createVote(vote.address, startBlock, finalBlock)
      await votingApp.mock_setBlockNumber(startBlock)
      await votingApp.voteNay(1, { from: holder31 })
      await votingApp.voteYay(1, { from: holder20 })

      await votingApp.mock_setBlockNumber(finalBlock)

      try {
        await vote.execute()
      } catch (error) {
        return assertThrow(error)
      }
      assert.fail('should have thrown before')
    })

    it('throws if voting had no votes', async () => {
      bylawId = await bylawsApp.setVotingBylaw.call(pct16(50), pct16(40), 5, 5, false)
      await bylawsApp.setVotingBylaw(pct16(50), pct16(40), 5, 5, false)

      await bylawsApp.linkBylaw(changeKernelSig, bylawId)
      await votingApp.createVote(vote.address, startBlock, finalBlock)
      await votingApp.mock_setBlockNumber(finalBlock)

      try {
        await vote.execute()
      } catch (error) {
        return assertThrow(error)
      }
      assert.fail('should have thrown before')
    })

    it('throws if voting didnt get enough quorum', async () => {
      bylawId = await bylawsApp.setVotingBylaw.call(pct16(50), pct16(21), 5, 5, false)
      await bylawsApp.setVotingBylaw(pct16(50), pct16(21), 5, 5, false)

      await bylawsApp.linkBylaw(changeKernelSig, bylawId)
      await votingApp.createVote(vote.address, startBlock, finalBlock)
      await votingApp.mock_setBlockNumber(startBlock)
      await votingApp.voteYay(1, { from: holder20 })

      await votingApp.mock_setBlockNumber(finalBlock)

      try {
        await vote.execute()
      } catch (error) {
        return assertThrow(error)
      }
      assert.fail('should have thrown before')
    })

    it('throws when attempting to execute action twice', async () => {
      bylawId = await bylawsApp.setVotingBylaw.call(pct16(50), pct16(40), 5, 5, false)
      await bylawsApp.setVotingBylaw(pct16(50), pct16(40), 5, 5, false)

      await bylawsApp.linkBylaw(changeKernelSig, bylawId)
      await votingApp.createVote(vote.address, startBlock, finalBlock)
      await votingApp.mock_setBlockNumber(startBlock)
      await votingApp.voteYay(1, { from: holder31 })
      await votingApp.voteNay(1, { from: holder20 })
      await votingApp.mock_setBlockNumber(finalBlock)

      await vote.execute()
      try {
        await vote.execute()
      } catch (error) {
        return assertThrow(error)
      }
      assert.fail('should have thrown before')
    })
  })

  context('adding token holder bylaw', () => {
    let ownershipApp = {}
    const holder1 = accounts[1]
    const holder2 = accounts[2]

    beforeEach(async () => {
      await installApps(metadao, [OwnershipApp])
      ownershipApp = OwnershipApp.at(dao.address)

      const token = await MiniMeToken.new('0x0', '0x0', 0, 'hola', 18, '', true)
      await token.changeController(dao.address)
      await ownershipApp.addToken(token.address, 100, 1, 1)

      const token2 = await MiniMeToken.new('0x0', '0x0', 0, 'hola', 18, '', true)
      await token2.changeController(dao.address)
      await ownershipApp.addToken(token2.address, 100, 1, 1)

      await ownershipApp.grantTokens(token.address, holder1, 10)
      await ownershipApp.grantTokens(token2.address, holder2, 1)

      bylawId = await bylawsApp.setStatusBylaw.call(0, true, false)
      await bylawsApp.setStatusBylaw(0, true, false)

      await bylawsApp.linkBylaw(changeKernelSig, bylawId)
    })

    it('saved bylaw correctly', async () => {
      assert.equal(await bylawsApp.getBylawType(bylawId), 2, 'bylaw type should be correct')
      assert.equal(await bylawsApp.getStatusBylaw(bylawId), 0, 'address should be correct')
      assert.equal(await bylawsApp.getBylawNot(bylawId), false, 'not should be correct')
    })

    it('allows action by holder 1', async () => {
      await metadao.replaceKernel(randomAddress, { from: holder1 })

      assert.equal(await dao.getKernel(), randomAddress, 'Kernel should have been changed')
    })

    it('allows action by holder 2', async () => {
      await metadao.replaceKernel(randomAddress, { from: holder2 })

      assert.equal(await dao.getKernel(), randomAddress, 'Kernel should have been changed')
    })

    it('throws when another address does action', async () => {
      try {
        await metadao.replaceKernel(randomAddress, { from: accounts[0] })
      } catch (error) {
        return assertThrow(error)
      }
      assert.fail('should have thrown before')
    })
  })

  context('adding status bylaw', () => {
    let statusApp = {}
    const authorized = accounts[3]
    const lowauth = accounts[4]
    const authLevel = 8
    beforeEach(async () => {
      await installApps(metadao, [StatusApp])

      statusApp = StatusApp.at(dao.address)

      await statusApp.setEntityStatus(authorized, authLevel)
      await statusApp.setEntityStatus(lowauth, authLevel - 1)
      bylawId = await bylawsApp.setStatusBylaw.call(authLevel, false, false)
      await bylawsApp.setStatusBylaw(authLevel, false, false)

      await bylawsApp.linkBylaw(changeKernelSig, bylawId)
    })

    it('saved bylaw correctly', async () => {
      assert.equal(await bylawsApp.getBylawType(bylawId), 1, 'bylaw type should be correct')
      assert.equal(await bylawsApp.getStatusBylaw(bylawId), authLevel, 'status should be correct')
    })

    it('allows action by entity with status', async () => {
      await metadao.replaceKernel(randomAddress, { from: authorized })

      assert.equal(await dao.getKernel(), randomAddress, 'Kernel should have been changed')
    })

    it('throws when done by entity without status', async () => {
      try {
        await metadao.replaceKernel(randomAddress, { from: lowauth })
      } catch (error) {
        return assertThrow(error)
      }
      assert.fail('should have thrown before')
    })
  })

  context('adding combinable bylaws', () => {
    const allowedAddress = accounts[2]
    let oracle = {}
    let addressBylaw = 1
    let oracleBylaw = 2

    beforeEach(async () => {
      oracle = await BylawOracleMock.new()

      addressBylaw = await bylawsApp.setAddressBylaw.call(allowedAddress, false, false)
      oracleBylaw = await bylawsApp.setAddressBylaw.call(oracle.address, true, false)

      await bylawsApp.setAddressBylaw(allowedAddress, false, false)
      await bylawsApp.setAddressBylaw(oracle.address, true, false)
    })

    context('adding OR bylaw', () => {
      beforeEach(async () => {
        bylawId = await bylawsApp.setCombinatorBylaw.call(0, addressBylaw, oracleBylaw, false)
        await bylawsApp.setCombinatorBylaw(0, addressBylaw, oracleBylaw, false)

        await bylawsApp.linkBylaw(changeKernelSig, bylawId)
      })

      it('saved bylaw correctly', async () => {
        assert.equal(await bylawsApp.getBylawType(bylawId), 5, 'bylaw type should be correct')
        const [t, l, r] = await bylawsApp.getCombinatorBylaw(bylawId)
        assert.equal(t, 0, 'comb type should be correct')
        assert.equal(l.toString(), addressBylaw.toString(), 'addr bylaw should be correct')
        assert.equal(r.toString(), oracleBylaw.toString(), 'oracle bylaw should be correct')
      })

      it('allows action if address is correct', async () => {
        await metadao.replaceKernel(randomAddress, { from: allowedAddress })
        assert.equal(await dao.getKernel(), randomAddress, 'Kernel should have been changed')
      })

      it('allows action if oracle allows is correct', async () => {
        await oracle.changeAllow(true)
        await metadao.replaceKernel(randomAddress, { from: accounts[8] })
        assert.equal(await dao.getKernel(), randomAddress, 'Kernel should have been changed')
      })

      it('allows action if both are true', async () => {
        await oracle.changeAllow(true)
        await metadao.replaceKernel(randomAddress, { from: allowedAddress })
        assert.equal(await dao.getKernel(), randomAddress, 'Kernel should have been changed')
      })

      it('throws when both fail', async () => {
        try {
          await metadao.replaceKernel(randomAddress, { from: accounts[8] })
        } catch (error) {
          return assertThrow(error)
        }
      })
    })

    context('adding AND bylaw', () => {
      beforeEach(async () => {
        bylawId = await bylawsApp.setCombinatorBylaw.call(1, addressBylaw, oracleBylaw, false)
        await bylawsApp.setCombinatorBylaw(1, addressBylaw, oracleBylaw, false)
        await bylawsApp.linkBylaw(changeKernelSig, bylawId)
      })

      it('saved bylaw correctly', async () => {
        assert.equal(await bylawsApp.getBylawType(bylawId), 5, 'bylaw type should be correct')
        const [t, l, r] = await bylawsApp.getCombinatorBylaw(bylawId)
        assert.equal(t, 1, 'comb type should be correct')
        assert.equal(l.toString(), addressBylaw.toString(), 'addr bylaw should be correct')
        assert.equal(r.toString(), oracleBylaw.toString(), 'oracle bylaw should be correct')
      })

      it('allows action if both are true', async () => {
        await oracle.changeAllow(true)
        await metadao.replaceKernel(randomAddress, { from: allowedAddress })
        assert.equal(await dao.getKernel(), randomAddress, 'Kernel should have been changed')
      })

      it('throws when first fails', async () => {
        await oracle.changeAllow(true)
        try {
          await metadao.replaceKernel(randomAddress, { from: accounts[8] })
        } catch (error) {
          return assertThrow(error)
        }
      })

      it('throws when first fails', async () => {
        await oracle.changeAllow(false)
        try {
          await metadao.replaceKernel(randomAddress, { from: allowedAddress })
        } catch (error) {
          return assertThrow(error)
        }
      })
    })

    context('adding XOR bylaw', () => {
      beforeEach(async () => {
        bylawId = await bylawsApp.setCombinatorBylaw.call(2, addressBylaw, oracleBylaw, false)
        await bylawsApp.setCombinatorBylaw(2, addressBylaw, oracleBylaw, false)

        await bylawsApp.linkBylaw(changeKernelSig, bylawId)
      })

      it('saved bylaw correctly', async () => {
        assert.equal(await bylawsApp.getBylawType(bylawId), 5, 'bylaw type should be correct')
        const [t, l, r] = await bylawsApp.getCombinatorBylaw(bylawId)
        assert.equal(t, 2, 'comb type should be correct')
        assert.equal(l.toString(), addressBylaw.toString(), 'addr bylaw should be correct')
        assert.equal(r.toString(), oracleBylaw.toString(), 'oracle bylaw should be correct')
      })

      it('allows when only first allows', async () => {
        await oracle.changeAllow(false)
        await metadao.replaceKernel(randomAddress, { from: allowedAddress })
        assert.equal(await dao.getKernel(), randomAddress, 'Kernel should have been changed')
      })

      it('allows when only second allows', async () => {
        await oracle.changeAllow(true)
        await metadao.replaceKernel(randomAddress, { from: accounts[8] })
        assert.equal(await dao.getKernel(), randomAddress, 'Kernel should have been changed')
      })

      it('throws if both are false', async () => {
        await oracle.changeAllow(false)
        try {
          await metadao.replaceKernel(randomAddress, { from: accounts[8] })
        } catch (error) {
          return assertThrow(error)
        }
      })

      it('throws if both are true', async () => {
        await oracle.changeAllow(true)
        try {
          await metadao.replaceKernel(randomAddress, { from: allowedAddress })
        } catch (error) {
          return assertThrow(error)
        }
      })
    })
  })
})<|MERGE_RESOLUTION|>--- conflicted
+++ resolved
@@ -28,12 +28,9 @@
 const changeKernelSig = '0xcebe30ac'
 
 contract('Bylaws', accounts => {
-<<<<<<< HEAD
+
   let dao, metadao, kernel, bylawsApp, mockedOrgan, installedBylaws = {}
-=======
-  let dao, metadao, kernel, bylawsApp, installedBylaws = {}
   let bylawId = ''
->>>>>>> 90dd463f
 
   beforeEach(async () => {
     dao = await createDAO()
@@ -59,7 +56,6 @@
       assert.equal(await dao.getKernel(), randomAddress, 'Kernel should have been changed')
   })
 
-<<<<<<< HEAD
   context('adding token whitelist', () => {
 
      var token, tokenAddress;
@@ -113,7 +109,6 @@
      });
  })
 
-=======
   it('throws when reseting bylaw', async () => {
       await bylawsApp.setAddressBylaw(accounts[1], false, false)
       try {
@@ -123,7 +118,6 @@
       }
       assert.fail('should have thrown before')
   })
->>>>>>> 90dd463f
 
   context('adding address bylaw', () => {
     beforeEach(async () => {
