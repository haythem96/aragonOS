const { assertInvalidOpcode } = require('./helpers/assertThrow')

const TokenManager = artifacts.require('TokenManager')
const MiniMeToken = artifacts.require('MiniMeToken')
const FundraisingApp = artifacts.require('FundraisingAppMock')
const EtherToken = artifacts.require('EtherToken')

const zeroAddress = '0x0000000000000000000000000000000000000000'

contract('Fundraising', accounts => {
    let tokenManager, token, raisedToken, fundraising = {}

    const vault = accounts[8]
    const holder1000 = accounts[1]
    const holder10 = accounts[2]

    beforeEach(async () => {
        raisedToken = await MiniMeToken.new(zeroAddress, zeroAddress, 0, 'n', 0, 'n', true)
        await raisedToken.generateTokens(holder1000, 1000)
        await raisedToken.generateTokens(holder10, 10)

        token = await MiniMeToken.new(zeroAddress, zeroAddress, 0, 'n', 0, 'n', true)
        tokenManager = await TokenManager.new()
        await token.changeController(tokenManager.address)
<<<<<<< HEAD
        await tokenManager.initializeNative(token.address)
=======
        await tokenManager.initialize(token.address, zeroAddress)
>>>>>>> c0e65cae

        fundraising = await FundraisingApp.new()
        await fundraising.initialize(tokenManager.address, vault)
        await fundraising.mock_setTimestamp(5)
    })

    it('max raised and max sold are both hit', async () => {
        const maxRaised = 100
        const maxSold = 150

        await fundraising.newSale(zeroAddress, raisedToken.address, maxRaised, maxSold, 0, true, 1, [11], [2, 2])
        await raisedToken.approve(fundraising.address, 130, { from: holder1000 })

        await fundraising.transferAndBuy(0, 40, { from: holder1000 })
        await fundraising.transferAndBuy(0, 34, { from: holder1000 })
        await fundraising.transferAndBuy(0, 56, { from: holder1000 })

        assert.equal(await token.balanceOf(holder1000), 150, 'should have gotten max sold tokens')
        assert.equal(await raisedToken.balanceOf(holder1000), 925, 'should have non-spent tokens')

        const [closed] = await fundraising.getSale(0)
        assert.isTrue(closed, 'sale should be closed')
    })

    it('fails if buying less than min buy', async () => {
        const minBuy = 2

        await fundraising.newSale(zeroAddress, raisedToken.address, 100, 150, minBuy, true, 1, [11], [1, 1])
        await raisedToken.approve(fundraising.address, 1, { from: holder1000 })

        return assertInvalidOpcode(async () => {
            await fundraising.transferAndBuy(0, 1, { from: holder1000 })
        })
    })

    it('only allow investor to invest in private sale', async () => {
        await fundraising.newSale(holder10, raisedToken.address, 10000, 10000, 0, true, 1, [11], [2, 2])
        await raisedToken.approve(fundraising.address, 1, { from: holder1000 })
        await raisedToken.approve(fundraising.address, 1, { from: holder10 })

        await fundraising.transferAndBuy(0, 1, { from: holder10 })

        assert.equal(await token.balanceOf(holder10), 2, 'investor should have received tokens')

        return assertInvalidOpcode(async () => {
            await fundraising.transferAndBuy(0, 1, { from: holder1000 })
        })
    })

    context('ERC677 sales', () => {
        let etherToken, buyData = {}

        beforeEach(async () => {
            etherToken = await EtherToken.new()
            await fundraising.newSale(zeroAddress, etherToken.address, 10000, 10000, 0, true, 4, [10], [2, 2])

            const saleId = 0
            buyData = fundraising.contract.buyWithToken.getData(saleId)
        })

        it('buys tokens correctly', async () => {
            await etherToken.wrapAndCall(fundraising.address, buyData, { value: 100 }) // performs transferAndCall under the hood

            assert.equal(await token.balanceOf(accounts[0]), 200, 'should have received tokens')
            assert.equal(await etherToken.balanceOf(vault), 100)
        })

        it('returns tokens if cap hit', async () => {
            await etherToken.wrapAndCall(fundraising.address, buyData, { value: 15000 }) // performs transferAndCall under the hood
            // only 5000 accepted (hits maxSold), returns 10000

            assert.equal(await token.balanceOf(accounts[0]), 10000, 'should have received tokens')
            assert.equal(await etherToken.balanceOf(vault), 5000)
            assert.equal(await etherToken.balanceOf(accounts[0]), 10000)
        })

        it('fails if data is not correctly specified', async () => {
            return assertInvalidOpcode(async () => {
                await etherToken.wrapAndCall(fundraising.address, '0x00', { value: 15000 })
            })
        })

        it('fails if buying in non-existent sale', async () => {
            return assertInvalidOpcode(async () => {
                await etherToken.wrapAndCall(fundraising.address, fundraising.contract.buyWithToken.getData(100), { value: 15000 })
            })
        })
    })

    context('creating normal rate sale', () => {
        beforeEach(async () => {
            // sale with decreasing price. 1 token per 5 raised tokens first 10 seconds, 1 token per 2 raised last 10 seconds
            await fundraising.newSale(zeroAddress, raisedToken.address, 100, 30, 0, false, 11, [21, 31], [5, 5, 2, 2])
            await raisedToken.approve(fundraising.address, 1000, { from: holder1000 })
        })

        it('returns correct sale info', async () => {
            const info = await fundraising.getSale(0)

            const [closed, inv, rt, mr, ms, mb, inp, st, pc, cp] = info

            assert.equal(closed, false, 'sale should not be closed')
            assert.equal(inv, zeroAddress, 'investor should be correct')
            assert.equal(rt, raisedToken.address, 'raisedToken should be correct')
            assert.equal(mr, 100, 'max raised should be correct')
            assert.equal(ms, 30, 'max sold should be correct')
            assert.equal(mb, 0, 'min buy should be correct')
            assert.equal(st, 11, 'start time should be correct')
            assert.equal(inp, false, 'inverse price should be correct')
            assert.equal(pc, 2, 'periods count should be correct')
            assert.equal(cp, 0, 'current periods should be correct')
        })

        it('returns correct period info', async () => {
            await fundraising.mock_setTimestamp(35)

            const [start1, end1, initial1, final1] = await fundraising.getPeriod(0, 0)
            const [start2, end2, initial2, final2] = await fundraising.getPeriod(0, 1)

            assert.equal(start1, 11, 'start time should be correct')
            assert.equal(end1, 21, 'end time should be correct')
            assert.equal(initial1, 5, 'price should be correct')
            assert.equal(final1, 5, 'price should be correct')

            assert.equal(start2, 21, 'start time should be correct')
            assert.equal(end2, 31, 'end time should be correct')
            assert.equal(initial2, 2, 'price should be correct')
            assert.equal(final2, 2, 'price should be correct')
        })

        it('fails if buying before sale starts', async () => {
            await fundraising.mock_setTimestamp(10)
            return assertInvalidOpcode(async () => {
                await fundraising.transferAndBuy(0, 30, { from: holder1000 })
            })
        })

        it('can only buy up-to max raised', async () => {
            await fundraising.mock_setTimestamp(11)

            await fundraising.transferAndBuy(0, 110, { from: holder1000 })

            assert.equal(await raisedToken.balanceOf(vault), 100, 'should have only received max raised')
            assert.equal(await raisedToken.balanceOf(holder1000), 900, 'should have only debited max raised')

            assert.equal(await token.balanceOf(holder1000), 20, 'should received tokens')
            const [closed] = await fundraising.getSale(0)
            assert.isTrue(closed, 'sale should be closed')
        })

        it('can only buy up-to max sold', async () => {
            await fundraising.mock_setTimestamp(22)

            await fundraising.transferAndBuy(0, 90, { from: holder1000 })

            assert.equal(await raisedToken.balanceOf(vault), 60, 'should have only received max raised')
            assert.equal(await raisedToken.balanceOf(holder1000), 940, 'should have only debited max raised')

            assert.equal(await token.balanceOf(holder1000), 30, 'should received tokens')
            const [closed] = await fundraising.getSale(0)
            assert.isTrue(closed, 'sale should be closed')
        })

        it('can force closing sale if authorized', async () => {
            await fundraising.forceCloseSale(0)
            const [closed] = await fundraising.getSale(0)
            assert.isTrue(closed, 'sale should be closed')
        })

        it('can close sale after all periods ended', async () => {
            await fundraising.mock_setTimestamp(32)
            await fundraising.closeSale(0)

            const [closed] = await fundraising.getSale(0)
            assert.isTrue(closed, 'sale should be closed')
        })

        it('fails when closing ongoing sale', async () => {
            await fundraising.mock_setTimestamp(21)
            return assertInvalidOpcode(async () => {
                await fundraising.closeSale(0)
            })
        })
    })
})<|MERGE_RESOLUTION|>--- conflicted
+++ resolved
@@ -22,11 +22,7 @@
         token = await MiniMeToken.new(zeroAddress, zeroAddress, 0, 'n', 0, 'n', true)
         tokenManager = await TokenManager.new()
         await token.changeController(tokenManager.address)
-<<<<<<< HEAD
         await tokenManager.initializeNative(token.address)
-=======
-        await tokenManager.initialize(token.address, zeroAddress)
->>>>>>> c0e65cae
 
         fundraising = await FundraisingApp.new()
         await fundraising.initialize(tokenManager.address, vault)
