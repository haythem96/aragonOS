{
  "name": "@aragon/os",
  "version": "3.0.6",
  "description": "Core contracts for Aragon",
  "scripts": {
    "compile": "truffle compile",
    "test": "npm run ganache-cli:dev && truffle test --network rpc",
    "test:gas": "GAS_REPORTER=true npm test",
    "lint": "solium --dir ./contracts",
    "coverage": "npm run ganache-cli:coverage && node_modules/.bin/solidity-coverage",
    "console": "node_modules/.bin/truffle console",
    "ganache-cli:dev": "scripts/ganache-cli.sh",
    "ganache-cli:coverage": "SOLIDITY_COVERAGE=true scripts/ganache-cli.sh",
    "migrate:dev": "npm run ganache-cli:dev && npm run migrate:dev:contracts",
    "migrate:dev:contracts": "truffle migrate --all --network rpc;",
    "generate:artifacts-dev": "npm run migrate:dev; truffle exec --network rpc scripts/generate_artifacts.js",
<<<<<<< HEAD
    "deploy:devnet:ens": "truffle compile; truffle exec --network devnet scripts/deploy-beta-ens.js",
    "deploy:devnet:apm": "truffle compile; truffle exec --network devnet scripts/deploy-beta-apm.js"
=======
    "prepublishOnly": "truffle compile --all"
>>>>>>> 21190dfb
  },
  "files": [
    "index.js",
    "build/",
    "artifacts/",
    "contracts/",
    "migrations/",
    "truffle-config.js"
  ],
  "author": "Aragon Institution MTU <contact@aragon.one>",
  "contributors": [
    "Jorge Izquierdo <jorge@aragon.one>"
  ],
  "license": "GPL-3.0",
  "devDependencies": {
    "coveralls": "^2.13.3",
    "eth-ens-namehash": "^2.0.8",
    "eth-gas-reporter": "^0.1.1",
    "ethereumjs-abi": "^0.6.5",
    "ganache-cli": "^6.0.3",
    "glob": "^7.1.2",
    "homedir": "^0.6.0",
    "mocha-lcov-reporter": "^1.3.0",
    "solidity-coverage": "^0.3.5",
    "solium": "^1.1.2",
    "truffle": "4.0.5",
    "truffle-config": "^1.0.4",
    "truffle-hdwallet-provider": "0.0.3"
  }
}<|MERGE_RESOLUTION|>--- conflicted
+++ resolved
@@ -14,12 +14,9 @@
     "migrate:dev": "npm run ganache-cli:dev && npm run migrate:dev:contracts",
     "migrate:dev:contracts": "truffle migrate --all --network rpc;",
     "generate:artifacts-dev": "npm run migrate:dev; truffle exec --network rpc scripts/generate_artifacts.js",
-<<<<<<< HEAD
     "deploy:devnet:ens": "truffle compile; truffle exec --network devnet scripts/deploy-beta-ens.js",
-    "deploy:devnet:apm": "truffle compile; truffle exec --network devnet scripts/deploy-beta-apm.js"
-=======
+    "deploy:devnet:apm": "truffle compile; truffle exec --network devnet scripts/deploy-beta-apm.js",
     "prepublishOnly": "truffle compile --all"
->>>>>>> 21190dfb
   },
   "files": [
     "index.js",
