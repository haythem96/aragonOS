--- conflicted
+++ resolved
@@ -6,12 +6,9 @@
   "scripts": {
     "prepublish": "truffle compile",
     "test": "truffle test",
-<<<<<<< HEAD
-    "lint": "solium --dir ./contracts"
-=======
+    "lint": "solium --dir ./contracts",
     "coverage": "scripts/coverage.sh",
     "coveralls": "scripts/coveralls.sh"
->>>>>>> 5d816b1f
   },
   "files": [
     "index.js",
