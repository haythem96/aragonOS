--- conflicted
+++ resolved
@@ -1,42 +1,38 @@
-<<<<<<< HEAD
-# aragonOS <img align="right" src="https://raw.githubusercontent.com/aragon/issues/master/logo.png" height="80px" /> [![Travis branch](https://img.shields.io/travis/aragon/aragonOS/dev.svg?style=for-the-badge)](https://travis-ci.org/aragon/aragonOS) [![Coveralls branch](https://img.shields.io/coveralls/aragon/aragonOS/dev.svg?style=for-the-badge)](https://coveralls.io/github/aragon/aragonOS?branch=dev) [![npm](https://img.shields.io/npm/v/@aragon/os.svg?style=for-the-badge)](https://www.npmjs.com/package/@aragon/os)
-
-This repo contains Aragon's reference implementation for [aragonOS](https://wiki.aragon.one/dev/aragonOS_index/).
-=======
-# Aragon Core <img align="right" src="https://github.com/aragonone/issues/blob/master/logo.png" height="80px" /> [![Build Status](https://travis-ci.org/aragon/aragon-core.svg?branch=master)](https://travis-ci.org/aragon/aragon-core) [![Coverage Status](https://coveralls.io/repos/github/aragon/aragon-core/badge.svg?branch=master)](https://coveralls.io/github/aragon/aragon-core?branch=master)
->>>>>>> a633ff81
-
-#### 🚨 Everything in this repo is highly experimental software.
-It is not secure to use any of this code in production (mainnet) until proper security audits have been conducted. It can result in irreversible loss of funds.
-
-#### 🦋 We are using [Status Open Bounty](http://openbounty.status.im/app) to reward open source contributions with Aragon Tokens (ANT)
-All issues tagged with **[bounty](https://github.com/aragon/aragonOS/labels/bounty)** are eligible for a bounty on a successfully merged Pull Request that solves the issue. Even if the bounty says 0 ANT, if it has the **bounty** label, it will always be higher than 0 ANT (until we automate it, we may take a bit to fund the bounties manually).
-
-#### 👋 We are tagging tasks that are [good first issues](https://github.com/aragon/aragonOS/issues?q=is%3Aissue+is%3Aopen+label%3A%22good+first+issue%22) so you can get started contributing to Aragon Core.
-Don't be shy to contribute even the smallest tweak. Everyone will be specially nice and helpful to beginners to help you get started!
-
-## Documentation
-
-Visit the [Aragon wiki](https://wiki.aragon.one/dev/aragonOS_index/) for in depth documentation on the [architecture](https://wiki.aragon.one/documentation/aragonOS/) and different parts of the system.
-
-## Installing aragonOS
-
-```sh
-npm install
-npm test
-
-# Lint needs to pass as well
-npm run lint
-```
-
-## Using aragonOS for making Aragon apps
-
-```
-npm i --save-dev @aragon/os
-```
-
-(section under construction)
-
-## Contributing
-
-For details about how to contribute you can check the [contributing guide](https://wiki.aragon.one/dev/aragonOS_how_to_contribute/) on the wiki.
+# aragonOS <img align="right" src="https://raw.githubusercontent.com/aragon/issues/master/logo.png" height="80px" /> [![Travis branch](https://img.shields.io/travis/aragon/aragonOS/master.svg?style=for-the-badge)](https://travis-ci.org/aragon/aragonOS) [![Coveralls branch](https://img.shields.io/coveralls/aragon/aragonOS/master.svg?style=for-the-badge)](https://coveralls.io/github/aragon/aragonOS?branch=master) [![npm](https://img.shields.io/npm/v/@aragon/os.svg?style=for-the-badge)](https://www.npmjs.com/package/@aragon/os)
+
+This repo contains Aragon's reference implementation for [aragonOS](https://wiki.aragon.one/dev/aragonOS_index/).
+
+#### 🚨 Everything in this repo is highly experimental software.
+It is not secure to use any of this code in production (mainnet) until proper security audits have been conducted. It can result in irreversible loss of funds.
+
+#### 🦋 We are using [Status Open Bounty](http://openbounty.status.im/app) to reward open source contributions with Aragon Tokens (ANT)
+All issues tagged with **[bounty](https://github.com/aragon/aragonOS/labels/bounty)** are eligible for a bounty on a successfully merged Pull Request that solves the issue. Even if the bounty says 0 ANT, if it has the **bounty** label, it will always be higher than 0 ANT (until we automate it, we may take a bit to fund the bounties manually).
+
+#### 👋 We are tagging tasks that are [good first issues](https://github.com/aragon/aragonOS/issues?q=is%3Aissue+is%3Aopen+label%3A%22good+first+issue%22) so you can get started contributing to Aragon Core.
+Don't be shy to contribute even the smallest tweak. Everyone will be specially nice and helpful to beginners to help you get started!
+
+## Documentation
+
+Visit the [Aragon wiki](https://wiki.aragon.one/dev/aragonOS_index/) for in depth documentation on the [architecture](https://wiki.aragon.one/documentation/aragonOS/) and different parts of the system.
+
+## Installing aragonOS
+
+```sh
+npm install
+npm test
+
+# Lint needs to pass as well
+npm run lint
+```
+
+## Using aragonOS for making Aragon apps
+
+```
+npm i --save-dev @aragon/os
+```
+
+(section under construction)
+
+## Contributing
+
+For details about how to contribute you can check the [contributing guide](https://wiki.aragon.one/dev/aragonOS_how_to_contribute/) on the wiki.