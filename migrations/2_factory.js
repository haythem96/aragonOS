--- conflicted
+++ resolved
@@ -12,11 +12,8 @@
     'Vault',
     'TokenManager',
     'FundraisingApp',
-<<<<<<< HEAD
-    'FinanceApp',
-=======
-    'GroupApp'
->>>>>>> edeb711d
+    'GroupApp',
+    'FinanceApp'
   ].map(getContract)
 
   deployer.deploy(Kernel)
