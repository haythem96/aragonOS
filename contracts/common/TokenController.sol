pragma solidity 0.4.15;

/// @dev The token controller contract must implement these functions
contract TokenController {
    /// @notice Called when `_owner` sends ether to the MiniMe Token contract
    /// @param _owner The address that sent the ether to create tokens
    /// @return True if the ether is accepted, false if it throws
    function proxyPayment(address _owner) public payable returns(bool);

    /// @notice Notifies the controller about a token transfer allowing the
    ///  controller to react if desired
    /// @param _from The origin of the transfer
    /// @param _to The destination of the transfer
    /// @param _amount The amount of the transfer
    /// @return False if the controller does not authorize the transfer
<<<<<<< HEAD
    function onTransfer(address _from, address _to, uint _amount) public returns (bool);
=======
    function onTransfer(address _from, address _to, uint _amount) public constant returns(bool);
>>>>>>> 25792cd6

    /// @notice Notifies the controller about an approval allowing the
    ///  controller to react if desired
    /// @param _owner The address that calls `approve()`
    /// @param _spender The spender in the `approve()` call
    /// @param _amount The amount in the `approve()` call
    /// @return False if the controller does not authorize the approval
<<<<<<< HEAD
    function onApprove(address _owner, address _spender, uint _amount) public
        returns(bool);
=======
    function onApprove(address _owner, address _spender, uint _amount) public constant returns(bool);
>>>>>>> 25792cd6
}<|MERGE_RESOLUTION|>--- conflicted
+++ resolved
@@ -13,11 +13,7 @@
     /// @param _to The destination of the transfer
     /// @param _amount The amount of the transfer
     /// @return False if the controller does not authorize the transfer
-<<<<<<< HEAD
-    function onTransfer(address _from, address _to, uint _amount) public returns (bool);
-=======
     function onTransfer(address _from, address _to, uint _amount) public constant returns(bool);
->>>>>>> 25792cd6
 
     /// @notice Notifies the controller about an approval allowing the
     ///  controller to react if desired
@@ -25,10 +21,5 @@
     /// @param _spender The spender in the `approve()` call
     /// @param _amount The amount in the `approve()` call
     /// @return False if the controller does not authorize the approval
-<<<<<<< HEAD
-    function onApprove(address _owner, address _spender, uint _amount) public
-        returns(bool);
-=======
     function onApprove(address _owner, address _spender, uint _amount) public constant returns(bool);
->>>>>>> 25792cd6
 }