pragma solidity ^0.4.11;

import "./IKernel.sol";
import "./KernelRegistry.sol";

import "../tokens/EtherToken.sol";
import "zeppelin/token/ERC20.sol";

import "../dao/DAOStorage.sol";
import "../apps/Application.sol";

// @dev Kernel's purpose is to intercept different types of transactions that can
// be made to the DAO, and dispatch it using a uniform interface to the DAO organs.
// The Kernel keeps a registry what organ lives at x priority.

// Accepted transaction types:
//   - Vanilla ether tx: transfering ETH with the value param of the tx and tx data.
//   - Pre signed ether tx: providing the ECDSA signature of the payload.
//     allows for preauthorizing a tx that could be sent by other msg.sender
//   - Token tx: approveAndCall and EIP223 tokenFallback support

contract PermissionsOracle {
    function canPerformAction(address sender, address token, uint256 value, bytes data) constant returns (bool);
}

<<<<<<< HEAD
contract Kernel is IKernel, DAOStorage {
    // @dev Sets up the minimum amount of organs for the kernel to be usable.
    // All organ installation from this point can be made using MetaOrgan
    function setupOrgans() {
        assert(getOrgan(1) == 0); // Make sure it can only be called once on setup
        installOrgan(1, new DispatcherOrgan());
        installOrgan(2, new MetaOrgan());
    }

    function installOrgan(uint256 organN, address organAddress) internal {
        setOrgan(organN, organAddress);
        assert(organAddress.delegatecall(0xd11cf3cd)); // organWasInstalled()
    }

    // @dev Vanilla ETH transfers get intercepted in the fallback
    function () payable public {
        dispatchEther(msg.sender, msg.value, msg.data);
    }

    // @dev Dispatch a preauthorized ETH transaction
    // @param data: Presigned transaction data to be executed
    // @param nonce: Numeric identifier that allows for multiple tx with the same data to be executed.
    // @param r: ECDSA signature r value
    // @param s: ECDSA signature s value
    // @param v: ECDSA signature v value
    function preauthDispatch(bytes data, uint nonce, bytes32 r, bytes32 s, uint8 v) payable public {
        bytes32 signingPayload = personalSignedPayload(data, nonce); // Calculate the hashed payload that was signed
        require(!isUsedPayload(signingPayload));
        setUsedPayload(signingPayload);

        address sender = ecrecover(signingPayload, v, r, s);
        dispatchEther(sender, msg.value, data);
    }

    // ERC223 receiver compatible
    function tokenFallback(address _sender, address _origin, uint256 _value, bytes _data) public returns (bool ok) {
        dispatch(_sender, msg.sender, _value, _data);
        return true;
    }

    // ApproveAndCall compatible
    function receiveApproval(address _sender, uint256 _value, address _token, bytes _data) public {
        assert(ERC20(_token).transferFrom(_sender, address(this), _value));
        dispatch(_sender, _token, _value, _data);
    }

    // @dev For ETH transactions this function wraps the ETH in a token and dispatches it
    // @param sender: msg.sender of the transaction
    // @param value: Transaction's sent ETH value
    // @param data: Transaction data
    function dispatchEther(address sender, uint256 value, bytes data) internal {
        dispatch(sender, getEtherToken(), value, data);
    }

    // @dev Sends the transaction to the dispatcher organ
    function dispatch(address sender, address token, uint256 value, bytes payload) internal {
        require(canPerformAction(sender, token, value, payload));

        vaultDeposit(token, value); // deposit tokens that come with the call in the vault

        if (payload.length == 0) return; // Just receive the tokens

        setDAOMsg(DAOMessage(sender, token, value)); // save context so organs can access it

        address target = DispatcherOrgan(getOrgan(1)); // dispatcher is always organ #1
        uint32 len = getReturnSize();
        assembly {
            let result := delegatecall(sub(gas, 10000), target, add(payload, 0x20), mload(payload), 0, len)
            jumpi(invalidJumpLabel, iszero(result))
            return(0, len)
        }
    }

    function canPerformAction(address sender, address token, uint256 value, bytes data) constant returns (bool) {
        address p = getPermissionsOracle();
        return p == 0 ? true : PermissionsOracle(p).canPerformAction(sender, token, value, data);
    }

    function setUsedPayload(bytes32 _payload) internal {
        storageSet(getStorageKeyForPayload(_payload), 1);
    }

    function isUsedPayload(bytes32 _payload) constant returns (bool) {
        return storageGet(getStorageKeyForPayload(_payload)) == 1;
    }

    function getStorageKeyForPayload(bytes32 _payload) constant internal returns (bytes32) {
        return sha3(0x01, 0x01, _payload);
    }

    function vaultDeposit(address token, uint256 amount) internal {
        address vaultOrgan = getOrgan(3);
        if (amount == 0 || vaultOrgan == 0) return;

        assert(vaultOrgan.delegatecall(0x47e7ef24, uint256(token), amount)); // deposit(address,uint256)
    }

    function getEtherToken() constant returns (address) {
        return address(storageGet(sha3(0x01, 0x02)));
    }

    function getPermissionsOracle() constant returns (address) {
        return address(storageGet(sha3(0x01, 0x03)));
    }

    function getOrgan(uint _organId) constant returns (address organAddress) {
        return address(storageGet(getStorageKeyForOrgan(_organId)));
    }

    function setOrgan(uint _organId, address _organAddress) internal {
        storageSet(getStorageKeyForOrgan(_organId), uint256(_organAddress));
    }

    function getStorageKeyForOrgan(uint _organId) internal returns (bytes32) {
        return sha3(0x01, 0x00, _organId);
    }

    function payload(bytes data, uint nonce) constant public returns (bytes32) {
        return keccak256(address(this), data, nonce);
    }

    function personalSignedPayload(bytes data, uint nonce) constant public returns (bytes32) {
        return keccak256(0x19, "Ethereum Signed Message:\n32", payload(data, nonce));
    }
=======
contract Kernel is IKernel, DAOStorage, KernelRegistry {
  address public deployedMeta;

  bytes4 constant INSTALL_ORGAN_SIG = bytes4(sha3('installOrgan(address,bytes4[])'));
  bytes4 constant DEPOSIT_SIG = bytes4(sha3('deposit(address,uint256)'));

  function Kernel(address _deployedMeta) {
    deployedMeta = _deployedMeta;
  }

  // @dev Installs 'installOrgan' function from MetaOrgan.
  // @param _baseKernel an instance to the kernel to call.
  function setupOrgans(address _baseKernel) {
    var (a,) = get(INSTALL_ORGAN_SIG);
    require(a == 0); // assert this can only be called once in the DAO
    bytes4[] memory installOrganSig = new bytes4[](1);
    installOrganSig[0] = INSTALL_ORGAN_SIG;
    register(Kernel(_baseKernel).deployedMeta(), installOrganSig, true);
  }

  // @dev Vanilla ETH transfers get intercepted in the fallback
  function () payable public {
    dispatchEther(msg.sender, msg.value, msg.data);
  }

  // @dev Dispatch a preauthorized ETH transaction
  // @param data: Presigned transaction data to be executed
  // @param nonce: Numeric identifier that allows for multiple tx with the same data to be executed.
  // @param r: ECDSA signature r value
  // @param s: ECDSA signature s value
  // @param v: ECDSA signature v value
  function preauthDispatch(bytes data, uint nonce, bytes32 r, bytes32 s, uint8 v) payable public {
    bytes32 signingPayload = personalSignedPayload(data, nonce); // Calculate the hashed payload that was signed
    require(!isUsedPayload(signingPayload));
    setUsedPayload(signingPayload);

    address sender = ecrecover(signingPayload, v, r, s);
    dispatchEther(sender, msg.value, data);
  }

  // ERC223 receiver compatible
  function tokenFallback(address _sender, address _origin, uint256 _value, bytes _data) public returns (bool ok) {
    dispatch(_sender, msg.sender, _value, _data);
    return true;
  }

  // ApproveAndCall compatible
  function receiveApproval(address _sender, uint256 _value, address _token, bytes _data) public {
    assert(ERC20(_token).transferFrom(_sender, address(this), _value));
    dispatch(_sender, _token, _value, _data);
  }

  // @dev For ETH transactions this function wraps the ETH in a token and dispatches it
  // @param sender: msg.sender of the transaction
  // @param value: Transaction's sent ETH value
  // @param data: Transaction data
  function dispatchEther(address sender, uint256 value, bytes data) internal {
    dispatch(sender, 0, value, data);
  }

  // @dev Sends the transaction to the dispatcher organ
  function dispatch(address sender, address token, uint256 value, bytes payload) internal {
    require(canPerformAction(sender, token, value, payload));

    vaultDeposit(token, value); // deposit tokens that come with the call in the vault

    if (payload.length == 0) return; // Just receive the tokens

    bytes4 sig;
    assembly { sig := mload(add(payload, 0x20)) }
    var (target, isDelegate) = get(sig);
    uint32 len = RETURN_MEMORY_SIZE;

    require(target > 0);

    // TODO: Make it a switch statement when truffle migrates to solc 0.4.12
    if (isDelegate) {
      setDAOMsg(DAOMessage(sender, token, value)); // save context so organs can access it
      assembly {
        let result := 0
        result := delegatecall(sub(gas, 10000), target, add(payload, 0x20), mload(payload), 0, len)
        jumpi(invalidJumpLabel, iszero(result))
        return(0, len)
      }
    } else {
      Application(target).setDAOMsg(sender, token, value);
      assembly {
        let result := 0
        result := call(sub(gas, 10000), target, 0, add(payload, 0x20), mload(payload), 0, len)
        jumpi(invalidJumpLabel, iszero(result))
        return(0, len)
      }
    }
  }

  function canPerformAction(address sender, address token, uint256 value, bytes data) constant returns (bool) {
    address p = getPermissionsOracle();
    return p == 0 ? true : PermissionsOracle(p).canPerformAction(sender, token, value, data);
  }

  function setUsedPayload(bytes32 _payload) internal {
    storageSet(getStorageKeyForPayload(_payload), 1);
  }

  function isUsedPayload(bytes32 _payload) constant returns (bool) {
    return storageGet(getStorageKeyForPayload(_payload)) == 1;
  }

  function getStorageKeyForPayload(bytes32 _payload) constant internal returns (bytes32) {
    return sha3(0x01, 0x01, _payload);
  }

  function vaultDeposit(address token, uint256 amount) internal {
    var (vaultOrgan,) = get(DEPOSIT_SIG);
    if (amount == 0 || vaultOrgan == 0) return;

    assert(vaultOrgan.delegatecall(DEPOSIT_SIG, uint256(token), amount)); // deposit(address,uint256)
  }

  function getPermissionsOracle() constant returns (address) {
    return address(storageGet(sha3(0x01, 0x03)));
  }

  function payload(bytes data, uint nonce) constant public returns (bytes32) {
    return keccak256(address(this), data, nonce);
  }

  function personalSignedPayload(bytes data, uint nonce) constant public returns (bytes32) {
    return keccak256(0x19, "Ethereum Signed Message:\n32", payload(data, nonce));
  }
>>>>>>> e55a9330
}<|MERGE_RESOLUTION|>--- conflicted
+++ resolved
@@ -23,19 +23,24 @@
     function canPerformAction(address sender, address token, uint256 value, bytes data) constant returns (bool);
 }
 
-<<<<<<< HEAD
-contract Kernel is IKernel, DAOStorage {
-    // @dev Sets up the minimum amount of organs for the kernel to be usable.
-    // All organ installation from this point can be made using MetaOrgan
-    function setupOrgans() {
-        assert(getOrgan(1) == 0); // Make sure it can only be called once on setup
-        installOrgan(1, new DispatcherOrgan());
-        installOrgan(2, new MetaOrgan());
+contract Kernel is IKernel, DAOStorage, KernelRegistry {
+    address public deployedMeta;
+
+    bytes4 constant INSTALL_ORGAN_SIG = bytes4(sha3('installOrgan(address,bytes4[])'));
+    bytes4 constant DEPOSIT_SIG = bytes4(sha3('deposit(address,uint256)'));
+
+    function Kernel(address _deployedMeta) {
+        deployedMeta = _deployedMeta;
     }
 
-    function installOrgan(uint256 organN, address organAddress) internal {
-        setOrgan(organN, organAddress);
-        assert(organAddress.delegatecall(0xd11cf3cd)); // organWasInstalled()
+    // @dev Installs 'installOrgan' function from MetaOrgan.
+    // @param _baseKernel an instance to the kernel to call.
+    function setupOrgans(address _baseKernel) {
+        var (a,) = get(INSTALL_ORGAN_SIG);
+        require(a == 0); // assert this can only be called once in the DAO
+        bytes4[] memory installOrganSig = new bytes4[](1);
+        installOrganSig[0] = INSTALL_ORGAN_SIG;
+        register(Kernel(_baseKernel).deployedMeta(), installOrganSig, true);
     }
 
     // @dev Vanilla ETH transfers get intercepted in the fallback
@@ -75,7 +80,7 @@
     // @param value: Transaction's sent ETH value
     // @param data: Transaction data
     function dispatchEther(address sender, uint256 value, bytes data) internal {
-        dispatch(sender, getEtherToken(), value, data);
+        dispatch(sender, 0, value, data);
     }
 
     // @dev Sends the transaction to the dispatcher organ
@@ -86,14 +91,30 @@
 
         if (payload.length == 0) return; // Just receive the tokens
 
+        bytes4 sig;
+        assembly { sig := mload(add(payload, 0x20)) }
+        var (target, isDelegate) = get(sig);
+        uint32 len = RETURN_MEMORY_SIZE;
+
+        require(target > 0);
+
+        // TODO: Make it a switch statement when truffle migrates to solc 0.4.12
+        if (isDelegate) {
         setDAOMsg(DAOMessage(sender, token, value)); // save context so organs can access it
-
-        address target = DispatcherOrgan(getOrgan(1)); // dispatcher is always organ #1
-        uint32 len = getReturnSize();
         assembly {
-            let result := delegatecall(sub(gas, 10000), target, add(payload, 0x20), mload(payload), 0, len)
+            let result := 0
+            result := delegatecall(sub(gas, 10000), target, add(payload, 0x20), mload(payload), 0, len)
             jumpi(invalidJumpLabel, iszero(result))
             return(0, len)
+        }
+        } else {
+        Application(target).setDAOMsg(sender, token, value);
+        assembly {
+            let result := 0
+            result := call(sub(gas, 10000), target, 0, add(payload, 0x20), mload(payload), 0, len)
+            jumpi(invalidJumpLabel, iszero(result))
+            return(0, len)
+        }
         }
     }
 
@@ -115,30 +136,14 @@
     }
 
     function vaultDeposit(address token, uint256 amount) internal {
-        address vaultOrgan = getOrgan(3);
+        var (vaultOrgan,) = get(DEPOSIT_SIG);
         if (amount == 0 || vaultOrgan == 0) return;
 
-        assert(vaultOrgan.delegatecall(0x47e7ef24, uint256(token), amount)); // deposit(address,uint256)
-    }
-
-    function getEtherToken() constant returns (address) {
-        return address(storageGet(sha3(0x01, 0x02)));
+        assert(vaultOrgan.delegatecall(DEPOSIT_SIG, uint256(token), amount)); // deposit(address,uint256)
     }
 
     function getPermissionsOracle() constant returns (address) {
         return address(storageGet(sha3(0x01, 0x03)));
-    }
-
-    function getOrgan(uint _organId) constant returns (address organAddress) {
-        return address(storageGet(getStorageKeyForOrgan(_organId)));
-    }
-
-    function setOrgan(uint _organId, address _organAddress) internal {
-        storageSet(getStorageKeyForOrgan(_organId), uint256(_organAddress));
-    }
-
-    function getStorageKeyForOrgan(uint _organId) internal returns (bytes32) {
-        return sha3(0x01, 0x00, _organId);
     }
 
     function payload(bytes data, uint nonce) constant public returns (bytes32) {
@@ -148,136 +153,4 @@
     function personalSignedPayload(bytes data, uint nonce) constant public returns (bytes32) {
         return keccak256(0x19, "Ethereum Signed Message:\n32", payload(data, nonce));
     }
-=======
-contract Kernel is IKernel, DAOStorage, KernelRegistry {
-  address public deployedMeta;
-
-  bytes4 constant INSTALL_ORGAN_SIG = bytes4(sha3('installOrgan(address,bytes4[])'));
-  bytes4 constant DEPOSIT_SIG = bytes4(sha3('deposit(address,uint256)'));
-
-  function Kernel(address _deployedMeta) {
-    deployedMeta = _deployedMeta;
-  }
-
-  // @dev Installs 'installOrgan' function from MetaOrgan.
-  // @param _baseKernel an instance to the kernel to call.
-  function setupOrgans(address _baseKernel) {
-    var (a,) = get(INSTALL_ORGAN_SIG);
-    require(a == 0); // assert this can only be called once in the DAO
-    bytes4[] memory installOrganSig = new bytes4[](1);
-    installOrganSig[0] = INSTALL_ORGAN_SIG;
-    register(Kernel(_baseKernel).deployedMeta(), installOrganSig, true);
-  }
-
-  // @dev Vanilla ETH transfers get intercepted in the fallback
-  function () payable public {
-    dispatchEther(msg.sender, msg.value, msg.data);
-  }
-
-  // @dev Dispatch a preauthorized ETH transaction
-  // @param data: Presigned transaction data to be executed
-  // @param nonce: Numeric identifier that allows for multiple tx with the same data to be executed.
-  // @param r: ECDSA signature r value
-  // @param s: ECDSA signature s value
-  // @param v: ECDSA signature v value
-  function preauthDispatch(bytes data, uint nonce, bytes32 r, bytes32 s, uint8 v) payable public {
-    bytes32 signingPayload = personalSignedPayload(data, nonce); // Calculate the hashed payload that was signed
-    require(!isUsedPayload(signingPayload));
-    setUsedPayload(signingPayload);
-
-    address sender = ecrecover(signingPayload, v, r, s);
-    dispatchEther(sender, msg.value, data);
-  }
-
-  // ERC223 receiver compatible
-  function tokenFallback(address _sender, address _origin, uint256 _value, bytes _data) public returns (bool ok) {
-    dispatch(_sender, msg.sender, _value, _data);
-    return true;
-  }
-
-  // ApproveAndCall compatible
-  function receiveApproval(address _sender, uint256 _value, address _token, bytes _data) public {
-    assert(ERC20(_token).transferFrom(_sender, address(this), _value));
-    dispatch(_sender, _token, _value, _data);
-  }
-
-  // @dev For ETH transactions this function wraps the ETH in a token and dispatches it
-  // @param sender: msg.sender of the transaction
-  // @param value: Transaction's sent ETH value
-  // @param data: Transaction data
-  function dispatchEther(address sender, uint256 value, bytes data) internal {
-    dispatch(sender, 0, value, data);
-  }
-
-  // @dev Sends the transaction to the dispatcher organ
-  function dispatch(address sender, address token, uint256 value, bytes payload) internal {
-    require(canPerformAction(sender, token, value, payload));
-
-    vaultDeposit(token, value); // deposit tokens that come with the call in the vault
-
-    if (payload.length == 0) return; // Just receive the tokens
-
-    bytes4 sig;
-    assembly { sig := mload(add(payload, 0x20)) }
-    var (target, isDelegate) = get(sig);
-    uint32 len = RETURN_MEMORY_SIZE;
-
-    require(target > 0);
-
-    // TODO: Make it a switch statement when truffle migrates to solc 0.4.12
-    if (isDelegate) {
-      setDAOMsg(DAOMessage(sender, token, value)); // save context so organs can access it
-      assembly {
-        let result := 0
-        result := delegatecall(sub(gas, 10000), target, add(payload, 0x20), mload(payload), 0, len)
-        jumpi(invalidJumpLabel, iszero(result))
-        return(0, len)
-      }
-    } else {
-      Application(target).setDAOMsg(sender, token, value);
-      assembly {
-        let result := 0
-        result := call(sub(gas, 10000), target, 0, add(payload, 0x20), mload(payload), 0, len)
-        jumpi(invalidJumpLabel, iszero(result))
-        return(0, len)
-      }
-    }
-  }
-
-  function canPerformAction(address sender, address token, uint256 value, bytes data) constant returns (bool) {
-    address p = getPermissionsOracle();
-    return p == 0 ? true : PermissionsOracle(p).canPerformAction(sender, token, value, data);
-  }
-
-  function setUsedPayload(bytes32 _payload) internal {
-    storageSet(getStorageKeyForPayload(_payload), 1);
-  }
-
-  function isUsedPayload(bytes32 _payload) constant returns (bool) {
-    return storageGet(getStorageKeyForPayload(_payload)) == 1;
-  }
-
-  function getStorageKeyForPayload(bytes32 _payload) constant internal returns (bytes32) {
-    return sha3(0x01, 0x01, _payload);
-  }
-
-  function vaultDeposit(address token, uint256 amount) internal {
-    var (vaultOrgan,) = get(DEPOSIT_SIG);
-    if (amount == 0 || vaultOrgan == 0) return;
-
-    assert(vaultOrgan.delegatecall(DEPOSIT_SIG, uint256(token), amount)); // deposit(address,uint256)
-  }
-
-  function getPermissionsOracle() constant returns (address) {
-    return address(storageGet(sha3(0x01, 0x03)));
-  }
-
-  function payload(bytes data, uint nonce) constant public returns (bytes32) {
-    return keccak256(address(this), data, nonce);
-  }
-
-  function personalSignedPayload(bytes data, uint nonce) constant public returns (bytes32) {
-    return keccak256(0x19, "Ethereum Signed Message:\n32", payload(data, nonce));
-  }
->>>>>>> e55a9330
 }