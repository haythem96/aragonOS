--- conflicted
+++ resolved
@@ -4,19 +4,7 @@
 
 
 contract ActionsOrgan is IOrgan {
-<<<<<<< HEAD
     function performAction(address to, bytes data) returns (bool) {
         return to.call(data); // performs action with DAO as msg.sender
     }
-
-    function organWasInstalled() {}
-
-    function canHandlePayload(bytes payload) public returns (bool) {
-        return getFunctionSignature(payload) == 0x4036176a; // performAction(address,bytes)
-    }
-=======
-  function performAction(address to, bytes data) returns (bool) {
-    return to.call(data); // performs action with DAO as msg.sender
-  }
->>>>>>> e55a9330
 }