--- conflicted
+++ resolved
@@ -6,12 +6,8 @@
 
 
 // @dev MetaOrgan can modify all critical aspects of the DAO.
-<<<<<<< HEAD
-contract MetaOrgan is IOrgan {
-    bytes32 constant ETHER_TOKEN_KEY = sha3(0x01, 0x02);
-    bytes32 constant PERMISSIONS_ORACLE_KEY = sha3(0x01, 0x03);
-
-    function organWasInstalled() {}
+contract MetaOrgan is IOrgan, KernelRegistry {
+    bytes32 constant PERMISSION_ORACLE_KEY = sha3(0x01, 0x03);
 
     function ceaseToExist() public {
         // Check it is called in DAO context and not from the outside which would
@@ -25,76 +21,27 @@
         setKernel(newKernel);
     }
 
-    function setEtherToken(address newToken) public {
-        storageSet(ETHER_TOKEN_KEY, uint256(newToken));
+    function setPermissionsOracle(address newOracle) {
+        storageSet(PERMISSION_ORACLE_KEY, uint256(newOracle));
     }
 
-    function installOrgan(address organAddress, uint organN) public {
-        setOrgan(organN, organAddress);
-        assert(organAddress.delegatecall(0xd11cf3cd)); // calls organWasInstalled()
-        // TODO: DAOEvents OrganReplaced(organAddress, organN);
+    // @param appAddress: address of the receiving contract for functions
+    // @param sigs: should be ordered from 0x0 to 0xffffffff
+    function installApp(address appAddress, bytes4[] sigs) {
+        register(appAddress, sigs, false);
     }
 
-    function setPermissionsOracle(address newOracle) {
-        storageSet(PERMISSIONS_ORACLE_KEY, uint256(newOracle));
+    // @param organAddress: address of the receiving contract for functions
+    // @param sigs: should be ordered from 0x0 to 0xffffffff
+    function installOrgan(address organAddress, bytes4[] sigs) {
+        register(organAddress, sigs, true);
     }
 
-    function setOrgan(uint _organId, address _organAddress) {
-        storageSet(storageKeyForOrgan(_organId), uint256(_organAddress));
+    function removeOrgan(bytes4[] sigs) {
+        deregister(sigs, true);
     }
 
-    function storageKeyForOrgan(uint _organId) internal returns (bytes32) {
-        return sha3(0x01, 0x00, _organId);
+    function removeApp(bytes4[] sigs) {
+        deregister(sigs, false);
     }
-
-    function canHandlePayload(bytes payload) public returns (bool) {
-        bytes4 sig = getFunctionSignature(payload);
-        return (
-            sig == 0x5bb95c74 || // ceaseToExist()
-            sig == 0xcebe30ac || // replaceKernel(address)
-            sig == 0x6ad419a8 || // setEtherToken(address)
-            sig == 0x080440a6 || // setPermissionsOracle(address)
-            sig == 0xb61842bc
-        );   // installOrgan(address,uint256)
-    }
-=======
-contract MetaOrgan is IOrgan, KernelRegistry {
-  bytes32 constant permissionsOracleKey = sha3(0x01, 0x03);
-
-  function ceaseToExist() public {
-    // Check it is called in DAO context and not from the outside which would
-    // delete the organ logic from the EVM
-    address self = getSelf();
-    assert(this == self && self > 0);
-    selfdestruct(0xdead);
-  }
-
-  function replaceKernel(address newKernel) public {
-    setKernel(newKernel);
-  }
-
-  function setPermissionsOracle(address newOracle) {
-    storageSet(permissionsOracleKey, uint256(newOracle));
-  }
-
-  // @param appAddress: address of the receiving contract for functions
-  // @param sigs: should be ordered from 0x0 to 0xffffffff
-  function installApp(address appAddress, bytes4[] sigs) {
-    register(appAddress, sigs, false);
-  }
-
-  // @param organAddress: address of the receiving contract for functions
-  // @param sigs: should be ordered from 0x0 to 0xffffffff
-  function installOrgan(address organAddress, bytes4[] sigs) {
-    register(organAddress, sigs, true);
-  }
-
-  function removeOrgan(bytes4[] sigs) {
-    deregister(sigs, true);
-  }
-
-  function removeApp(bytes4[] sigs) {
-    deregister(sigs, false);
-  }
->>>>>>> e55a9330
 }