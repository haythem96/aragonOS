pragma solidity ^0.4.11;


contract IKernel {
<<<<<<< HEAD
    event OrganReplaced(address organAddress, uint organN);

    function getOrgan(uint organN) constant returns (address organAddress);
    function getEtherToken() constant returns (address);
    function canPerformAction(
        address sender,
        address token,
        uint256 value,
        bytes data
    ) constant returns (bool);

    // TODO: Bring back to life DAOMessage dao_msg;
=======
  function canPerformAction(address sender, address token, uint256 value, bytes data) constant returns (bool);
>>>>>>> e55a9330
}<|MERGE_RESOLUTION|>--- conflicted
+++ resolved
@@ -2,20 +2,10 @@
 
 
 contract IKernel {
-<<<<<<< HEAD
-    event OrganReplaced(address organAddress, uint organN);
-
-    function getOrgan(uint organN) constant returns (address organAddress);
-    function getEtherToken() constant returns (address);
     function canPerformAction(
         address sender,
         address token,
         uint256 value,
         bytes data
     ) constant returns (bool);
-
-    // TODO: Bring back to life DAOMessage dao_msg;
-=======
-  function canPerformAction(address sender, address token, uint256 value, bytes data) constant returns (bool);
->>>>>>> e55a9330
 }