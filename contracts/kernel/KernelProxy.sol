--- conflicted
+++ resolved
@@ -18,17 +18,6 @@
     * @return Any bytes32 value the implementation returns
     */
     function () payable public {
-<<<<<<< HEAD
-        uint32 len = 64;
-        address target = kernelImpl;
-        assembly {
-            calldatacopy(0x0, 0x0, calldatasize)
-            let result := delegatecall(sub(gas, 10000), target, 0x0, calldatasize, 0, len)
-            switch result case 0 { invalid() }
-            return (0, len)
-        }
-=======
         delegatedFwd(kernelImpl, msg.data);
->>>>>>> ee3679b2
     }
 }