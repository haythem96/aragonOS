pragma solidity ^0.4.11;

import "./IDAO.sol";


contract UIntStorage {
    mapping (bytes32 => uint256) uintStorage;

    function storageSet(bytes32 key, uint256 value) internal {
        uintStorage[key] = value;
    }

    function storageGet(bytes32 key) constant internal returns (uint256) {
        return uintStorage[key];
    }
}


contract DAOStorage is IDAO, UIntStorage {
<<<<<<< HEAD
    bytes32 constant KERNAL_KEY = sha3(0x00, 0x01);
    bytes32 constant SELF_KEY = sha3(0x00, 0x00);

    // dao_msg storage keys
    bytes32 constant SENDER_KEY = sha3(0x00, 0x02, 0x00);
    bytes32 constant TOKEN_KEY = sha3(0x00, 0x02, 0x01);
    bytes32 constant VALUE_KEY = sha3(0x00, 0x02, 0x02);

    struct DAOMessage {
        address sender;
        address token;
        uint256 value;
    }

    function dao_msg() internal returns (DAOMessage) {
        return DAOMessage(
            address(storageGet(SENDER_KEY)),
            address(storageGet(TOKEN_KEY)),
            storageGet(VALUE_KEY)
        );
    }

    function setDAOMsg(DAOMessage dao_msg) internal {
        storageSet(SENDER_KEY, uint256(dao_msg.sender));
        storageSet(TOKEN_KEY, uint256(dao_msg.token));
        storageSet(VALUE_KEY, uint256(dao_msg.value));
    }

    function setKernel(address kernelAddress) internal {
        storageSet(KERNAL_KEY, uint256(kernelAddress));
    }

    function setSelf(address selfAddress) internal {
        storageSet(SELF_KEY, uint256(selfAddress));
    }

    function getSelf() constant public returns (address) {
        return address(storageGet(SELF_KEY));
    }

    function getKernel() constant public returns (address) {
        return address(storageGet(KERNAL_KEY));
    }

    function getReturnSize() internal constant returns (uint32) {
        return 8 * 32; // allows for 8 values returned
    }
=======
  bytes32 constant kernelKey = sha3(0x00, 0x01);
  bytes32 constant selfKey = sha3(0x00, 0x00);

  // dao_msg storage keys
  bytes32 constant senderKey = sha3(0x00, 0x02, 0x00);
  bytes32 constant tokenKey = sha3(0x00, 0x02, 0x01);
  bytes32 constant valueKey = sha3(0x00, 0x02, 0x02);

  uint32 constant RETURN_MEMORY_SIZE = 24 * 32;

  struct DAOMessage {
    address sender;
    address token;
    uint256 value;
  }

  function dao_msg() internal returns (DAOMessage) {
    return DAOMessage(
      address(storageGet(senderKey)),
      address(storageGet(tokenKey)),
      storageGet(valueKey)
    );
  }

  function setDAOMsg(DAOMessage dao_msg) internal {
    storageSet(senderKey, uint256(dao_msg.sender));
    storageSet(tokenKey, uint256(dao_msg.token));
    storageSet(valueKey, uint256(dao_msg.value));
  }

  function setKernel(address kernelAddress) internal {
    storageSet(kernelKey, uint256(kernelAddress));
  }

  function setSelf(address selfAddress) internal {
    storageSet(selfKey, uint256(selfAddress));
  }

  function getSelf() constant public returns (address) {
    return address(storageGet(selfKey));
  }

  function getKernel() constant public returns (address) {
    return address(storageGet(kernelKey));
  }
>>>>>>> e55a9330
}<|MERGE_RESOLUTION|>--- conflicted
+++ resolved
@@ -17,7 +17,6 @@
 
 
 contract DAOStorage is IDAO, UIntStorage {
-<<<<<<< HEAD
     bytes32 constant KERNAL_KEY = sha3(0x00, 0x01);
     bytes32 constant SELF_KEY = sha3(0x00, 0x00);
 
@@ -25,6 +24,8 @@
     bytes32 constant SENDER_KEY = sha3(0x00, 0x02, 0x00);
     bytes32 constant TOKEN_KEY = sha3(0x00, 0x02, 0x01);
     bytes32 constant VALUE_KEY = sha3(0x00, 0x02, 0x02);
+
+    uint32 constant RETURN_MEMORY_SIZE = 24 * 32;
 
     struct DAOMessage {
         address sender;
@@ -34,82 +35,31 @@
 
     function dao_msg() internal returns (DAOMessage) {
         return DAOMessage(
-            address(storageGet(SENDER_KEY)),
-            address(storageGet(TOKEN_KEY)),
-            storageGet(VALUE_KEY)
+        address(storageGet(senderKey)),
+        address(storageGet(tokenKey)),
+        storageGet(valueKey)
         );
     }
 
     function setDAOMsg(DAOMessage dao_msg) internal {
-        storageSet(SENDER_KEY, uint256(dao_msg.sender));
-        storageSet(TOKEN_KEY, uint256(dao_msg.token));
-        storageSet(VALUE_KEY, uint256(dao_msg.value));
+        storageSet(senderKey, uint256(dao_msg.sender));
+        storageSet(tokenKey, uint256(dao_msg.token));
+        storageSet(valueKey, uint256(dao_msg.value));
     }
 
     function setKernel(address kernelAddress) internal {
-        storageSet(KERNAL_KEY, uint256(kernelAddress));
+        storageSet(kernelKey, uint256(kernelAddress));
     }
 
     function setSelf(address selfAddress) internal {
-        storageSet(SELF_KEY, uint256(selfAddress));
+        storageSet(selfKey, uint256(selfAddress));
     }
 
     function getSelf() constant public returns (address) {
-        return address(storageGet(SELF_KEY));
+        return address(storageGet(selfKey));
     }
 
     function getKernel() constant public returns (address) {
-        return address(storageGet(KERNAL_KEY));
+        return address(storageGet(kernelKey));
     }
-
-    function getReturnSize() internal constant returns (uint32) {
-        return 8 * 32; // allows for 8 values returned
-    }
-=======
-  bytes32 constant kernelKey = sha3(0x00, 0x01);
-  bytes32 constant selfKey = sha3(0x00, 0x00);
-
-  // dao_msg storage keys
-  bytes32 constant senderKey = sha3(0x00, 0x02, 0x00);
-  bytes32 constant tokenKey = sha3(0x00, 0x02, 0x01);
-  bytes32 constant valueKey = sha3(0x00, 0x02, 0x02);
-
-  uint32 constant RETURN_MEMORY_SIZE = 24 * 32;
-
-  struct DAOMessage {
-    address sender;
-    address token;
-    uint256 value;
-  }
-
-  function dao_msg() internal returns (DAOMessage) {
-    return DAOMessage(
-      address(storageGet(senderKey)),
-      address(storageGet(tokenKey)),
-      storageGet(valueKey)
-    );
-  }
-
-  function setDAOMsg(DAOMessage dao_msg) internal {
-    storageSet(senderKey, uint256(dao_msg.sender));
-    storageSet(tokenKey, uint256(dao_msg.token));
-    storageSet(valueKey, uint256(dao_msg.value));
-  }
-
-  function setKernel(address kernelAddress) internal {
-    storageSet(kernelKey, uint256(kernelAddress));
-  }
-
-  function setSelf(address selfAddress) internal {
-    storageSet(selfKey, uint256(selfAddress));
-  }
-
-  function getSelf() constant public returns (address) {
-    return address(storageGet(selfKey));
-  }
-
-  function getKernel() constant public returns (address) {
-    return address(storageGet(kernelKey));
-  }
->>>>>>> e55a9330
 }