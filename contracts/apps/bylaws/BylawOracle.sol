pragma solidity ^0.4.11;


contract BylawOracle {
<<<<<<< HEAD
    function canPerformAction(
        address sender,
        bytes data,
        address token,
        uint256 value
    ) returns (bool ok, uint256 actionId);

    function performedAction(uint256 actionId);
    
=======
  function canPerformAction(address sender, bytes data, address token, uint256 value) returns (bool ok, uint256 actionId);
>>>>>>> 5d816b1f
}<|MERGE_RESOLUTION|>--- conflicted
+++ resolved
@@ -2,17 +2,11 @@
 
 
 contract BylawOracle {
-<<<<<<< HEAD
     function canPerformAction(
         address sender,
         bytes data,
         address token,
         uint256 value
     ) returns (bool ok, uint256 actionId);
-
-    function performedAction(uint256 actionId);
     
-=======
-  function canPerformAction(address sender, bytes data, address token, uint256 value) returns (bool ok, uint256 actionId);
->>>>>>> 5d816b1f
 }