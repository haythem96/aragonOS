pragma solidity ^0.4.11;

import "../dao/DAOStorage.sol";
import "./IApplication.sol";


contract Application is IApplication {
<<<<<<< HEAD
    DAOStorage.DAOMessage dao_msg;
    address public dao;

    modifier onlyDAO {
        require(dao == 0 || msg.sender == dao);
        _;
    }

    function Application(address newDAO) {
        setDAO(newDAO);
    }

    function setDAO(address newDAO) onlyDAO {
        dao = newDAO;
    }

    function setDAOMsg(address sender, address token, uint value) onlyDAO {
        dao_msg.sender = sender;
        dao_msg.token = token;
        dao_msg.value = value;
    }

    function getSig(bytes d) internal returns (bytes4 sig) {
        assembly { sig := mload(add(d, 0x20)) }
    }

    function getSender() internal returns (address) {
        return msg.sender == dao ? dao_msg.sender : msg.sender;
    }
=======
  DAOStorage.DAOMessage dao_msg;
  address public dao;

  modifier onlyDAO {
    require(dao == 0 || msg.sender == dao);
    _;
  }

  function Application(address newDAO) {
    setDAO(newDAO);
  }

  function setDAO(address newDAO) onlyDAO {
    dao = newDAO;
  }

  function setDAOMsg(address sender, address token, uint value) onlyDAO {
    dao_msg.sender = sender;
    dao_msg.token = token;
    dao_msg.value = value;
  }

  function getSender() internal returns (address) {
    return msg.sender == dao ? dao_msg.sender : msg.sender;
  }
>>>>>>> e55a9330
}<|MERGE_RESOLUTION|>--- conflicted
+++ resolved
@@ -5,7 +5,6 @@
 
 
 contract Application is IApplication {
-<<<<<<< HEAD
     DAOStorage.DAOMessage dao_msg;
     address public dao;
 
@@ -22,44 +21,18 @@
         dao = newDAO;
     }
 
-    function setDAOMsg(address sender, address token, uint value) onlyDAO {
+    function setDAOMsg(
+        address sender,
+        address token,
+        uint value
+    ) onlyDAO
+    {
         dao_msg.sender = sender;
         dao_msg.token = token;
         dao_msg.value = value;
     }
 
-    function getSig(bytes d) internal returns (bytes4 sig) {
-        assembly { sig := mload(add(d, 0x20)) }
-    }
-
     function getSender() internal returns (address) {
         return msg.sender == dao ? dao_msg.sender : msg.sender;
     }
-=======
-  DAOStorage.DAOMessage dao_msg;
-  address public dao;
-
-  modifier onlyDAO {
-    require(dao == 0 || msg.sender == dao);
-    _;
-  }
-
-  function Application(address newDAO) {
-    setDAO(newDAO);
-  }
-
-  function setDAO(address newDAO) onlyDAO {
-    dao = newDAO;
-  }
-
-  function setDAOMsg(address sender, address token, uint value) onlyDAO {
-    dao_msg.sender = sender;
-    dao_msg.token = token;
-    dao_msg.value = value;
-  }
-
-  function getSender() internal returns (address) {
-    return msg.sender == dao ? dao_msg.sender : msg.sender;
-  }
->>>>>>> e55a9330
 }