pragma solidity 0.4.15;

import "../App.sol";

import "../../common/EVMCallScript.sol";
import "../../common/Initializable.sol";
import "../../common/MiniMeToken.sol";
import "../../common/IForwarder.sol";

import "zeppelin-solidity/contracts/math/SafeMath.sol";

contract VotingApp is App, Initializable, EVMCallScriptRunner, EVMCallScriptDecoder, IForwarder {
    using SafeMath for uint256;

    MiniMeToken public token;
    uint256 public supportRequiredPct;
    uint256 public minAcceptQuorumPct;
    uint64 public voteTime;

    uint256 constant PCT_BASE = 10 ** 18;

    bytes32 constant public VOTE_CREATOR_ROLE = bytes32(1);
    bytes32 constant public QUORUM_MODIFIER_ROLE = bytes32(2);

    enum VoterState { Absent, Yea, Nay }

    struct Voting {
        address creator;
        uint64 startDate;
        uint256 snapshotBlock;
        uint256 yea;
        uint256 nay;
        uint256 totalVoters;
        string metadata;
        bytes executionScript;
        bool open;
        bool executed;
        mapping (address => VoterState) voters;
    }

    Voting[] votings;

    event StartVote(uint256 indexed votingId);
    event CastVote(uint256 indexed votingId, address indexed voter, bool supports);
    event ExecuteVote(uint256 indexed votingId);

    /**
    * @notice Initializes VotingApp (some parameters won't be modifiable after being set)
    * @param _token MiniMeToken address that will be used as governance token
    * @param _supportRequiredPct Percentage of voters that must support a voting for it to succeed (expressed as a 10^18 percetage, (eg 10^16 = 1%, 10^18 = 100%)
    * @param _minAcceptQuorumPct Percetage of total voting power that must support a voting  for it to succeed (expressed as a 10^18 percetage, (eg 10^16 = 1%, 10^18 = 100%)
    * @param _voteTime Seconds that a voting will be open for token holders to vote (unless it is impossible for the fate of the vote to change)
    */
    function initialize(
        MiniMeToken _token, 
        uint256 _supportRequiredPct, 
        uint256 _minAcceptQuorumPct, 
        uint64 _voteTime
    ) onlyInit
    {
        initialized();

        require(_supportRequiredPct <= PCT_BASE);
        require(_supportRequiredPct >= _minAcceptQuorumPct);

        token = _token;
        supportRequiredPct = _supportRequiredPct;
        minAcceptQuorumPct = _minAcceptQuorumPct;
        voteTime = _voteTime;

        votings.length += 1;
    }

    /**
    * @notice Change minimum acceptance quorum to `_minAcceptQuorumPct`
    * @param _minAcceptQuorumPct New acceptance quorum
    */
    function changeMinAcceptQuorumPct(uint256 _minAcceptQuorumPct) auth(QUORUM_MODIFIER_ROLE) external {
        require(supportRequiredPct >= _minAcceptQuorumPct);
        minAcceptQuorumPct = _minAcceptQuorumPct;
    }

    /**
    * @notice Create new voting to execute `_executionScript`
    * @param _executionScript EVM script to be executed on approval
    * @return votingId id for newly created vote
    */
<<<<<<< HEAD
    bytes4 constant NEW_VOTING_ACTION = bytes4(sha3("newVoting(bytes,string)"));
    function newVoting(bytes _executionScript, string _metadata) auth external returns (uint256 votingId) {
=======
    function newVoting(bytes _executionScript, string _metadata) auth(VOTE_CREATOR_ROLE) external returns (uint256 votingId) {
>>>>>>> ab9d7c98
        return _newVoting(_executionScript, _metadata);
    }

    /**
    * @notice Vote `_supports` in vote with id `_votingId`
    * @param _votingId Id for vote
    * @param _supports Whether voter supports the voting
    */
    function vote(uint256 _votingId, bool _supports) external {
        require(canVote(_votingId, msg.sender));
        _vote(_votingId, _supports, msg.sender);
    }

    /**
    * @notice Execute the result of vote `_votingId`
    * @param _votingId Id for vote
    */
    function executeVote(uint256 _votingId) external {
        require(canExecute(_votingId));
        _executeVote(_votingId);
    }

    /**
    * @dev IForwarder interface conformance
    * @param _evmCallScript Start vote with script
    */
    function forward(bytes _evmCallScript) external {
        require(canForward(msg.sender, _evmCallScript));
        _newVoting(_evmCallScript, "");
    }

    function canForward(address _sender, bytes _evmCallScript) constant returns (bool) {
        _evmCallScript;
        return canPerform(_sender, VOTE_CREATOR_ROLE);
    }

    function canVote(uint256 _votingId, address _voter) constant returns (bool) {
        Voting storage voting = votings[_votingId];

        return voting.open && uint64(now) < (voting.startDate + voteTime) && token.balanceOfAt(_voter, voting.snapshotBlock) > 0;
    }

    function canExecute(uint256 _votingId) constant returns (bool) {
        Voting storage voting = votings[_votingId];

        // Voting is already decided
        if (voting.yea >= pct(voting.totalVoters, supportRequiredPct))
            return true;

        uint256 totalVotes = voting.yea + voting.nay;
        if (uint64(now) >= (voting.startDate + voteTime) && voting.yea >= pct(totalVotes, supportRequiredPct) && voting.yea >= pct(voting.totalVoters, minAcceptQuorumPct))
            return true;

        return false;
    }

    function getVoting(uint256 _votingId) constant returns (bool open, bool executed, address creator, uint64 startDate, uint256 snapshotBlock, uint256 yea, uint256 nay, uint256 totalVoters, bytes32 scriptHash, uint256 scriptActionsCount) {
        Voting storage voting = votings[_votingId];

        open = voting.open;
        executed = voting.executed;
        creator = voting.creator;
        startDate = voting.startDate;
        snapshotBlock = voting.snapshotBlock;
        yea = voting.yea;
        nay = voting.nay;
        totalVoters = voting.totalVoters;
        scriptHash = sha3(voting.executionScript);
        scriptActionsCount = getScriptActionsCount(voting.executionScript);
    }

    function getVotingMetadata(uint256 _votingId) constant returns (string metadata) {
        return votings[_votingId].metadata;
    }

    function getVotingScriptAction(uint256 _votingId, uint256 _scriptAction) constant returns (address, bytes) {
        return getScriptAction(votings[_votingId].executionScript, _scriptAction);
    }

    function _newVoting(bytes _executionScript, string _metadata) internal returns (uint256 votingId) {
        votingId = votings.length++;
        Voting storage voting = votings[votingId];
        voting.executionScript = _executionScript;
        voting.creator = msg.sender;
        voting.startDate = uint64(now);
        voting.open = true;
        voting.metadata = _metadata;
        voting.snapshotBlock = getBlockNumber() - 1; // avoid double voting in this very block
        voting.totalVoters = token.totalSupplyAt(voting.snapshotBlock);

        StartVote(votingId);

        if (canVote(votingId, msg.sender))
            _vote(votingId, true, msg.sender);
    }

    function _vote(uint256 _votingId, bool _supports, address _voter) internal {
        Voting storage voting = votings[_votingId];

        // this could re-enter, though we can asume the governance token is not maliciuous
        uint256 voterStake = token.balanceOfAt(_voter, voting.snapshotBlock);
        VoterState state = voting.voters[_voter];

        // if voter had previously voted, decrease count
        if (state == VoterState.Yea)
            voting.yea = voting.yea.sub(voterStake);
        if (state == VoterState.Nay)
            voting.nay = voting.nay.sub(voterStake);

        if (_supports)
            voting.yea = voting.yea.add(voterStake);
        else
            voting.nay = voting.nay.add(voterStake);

        voting.voters[_voter] = _supports ? VoterState.Yea : VoterState.Nay;

        CastVote(_votingId, _voter, _supports);

        if (canExecute(_votingId))
            _executeVote(_votingId);
    }

    function _executeVote(uint256 _votingId) internal {
        Voting storage voting = votings[_votingId];
        require(!voting.executed);

        voting.executed = true;
        voting.open = false;

        runScript(voting.executionScript);

        ExecuteVote(_votingId);
    }

    function pct(uint256 x, uint p) internal returns (uint256) {
        return x * p / PCT_BASE;
    }
}<|MERGE_RESOLUTION|>--- conflicted
+++ resolved
@@ -85,12 +85,7 @@
     * @param _executionScript EVM script to be executed on approval
     * @return votingId id for newly created vote
     */
-<<<<<<< HEAD
-    bytes4 constant NEW_VOTING_ACTION = bytes4(sha3("newVoting(bytes,string)"));
-    function newVoting(bytes _executionScript, string _metadata) auth external returns (uint256 votingId) {
-=======
     function newVoting(bytes _executionScript, string _metadata) auth(VOTE_CREATOR_ROLE) external returns (uint256 votingId) {
->>>>>>> ab9d7c98
         return _newVoting(_executionScript, _metadata);
     }
 
