--- conflicted
+++ resolved
@@ -15,37 +15,12 @@
     event VoteStateChanged(uint indexed voteId, uint oldState, uint newState);
 }
 
-<<<<<<< HEAD
-
-contract VotingConstants {
-    bytes4 constant CREATE_VOTE_SIG = bytes4(sha3("createVote(address,uint64,uint64)"));
-    bytes4 constant SET_VALID_CODE_SIG = bytes4(sha3("setValidVoteCode(bytes32,bool)"));
-}
-
-
-contract VotingApp is IVotingApp, Application, OwnershipConstants, VotingConstants, CodeHelper {
+contract VotingApp is IVotingApp, Application, CodeHelper {
     function VotingApp(address daoAddr)
     Application(daoAddr)
     {
         votes.length++; // index 0 is empty
     }
-=======
-contract VotingApp is IVotingApp, Application, CodeHelper {
-  function VotingApp(address daoAddr)
-           Application(daoAddr) {
-    votes.length++; // index 0 is empty
-  }
-
-  // hash(bytecode) -> true/false either a particular address has approved voting code
-  mapping (bytes32 => bool) public validVoteCode;
-
-  enum VoteState {
-    Debate,
-    Voting,
-    Closed,
-    Executed
-  }
->>>>>>> e55a9330
 
     // hash(bytecode) -> true/false either a particular address has approved voting code
     mapping (bytes32 => bool) public validVoteCode;
@@ -57,6 +32,16 @@
         Executed
     }
 
+    // hash(bytecode) -> true/false either a particular address has approved voting code
+    mapping (bytes32 => bool) public validVoteCode;
+
+    enum VoteState {
+        Debate,
+        Voting,
+        Closed,
+        Executed
+    }
+
     struct Vote {
         VoteState state;
 
@@ -79,7 +64,6 @@
     Vote[] votes;
     mapping (address => uint) voteForAddress;
 
-<<<<<<< HEAD
     function createVote(address _voteAddress, uint64 _voteStartsBlock, uint64 _voteEndsBlock) onlyDAO {
         uint voteId = votes.length;
         votes.length++;
@@ -256,7 +240,7 @@
 
     function getOwnershipApp() internal returns (OwnershipApp) {
         // gets the app address that can respond to getToken
-        return OwnershipApp(ApplicationOrgan(dao).getResponsiveApplicationForSignature(GET_TOKEN_SIG));
+        return OwnershipApp(dao);
     }
 
     // @dev just for mocking purposes
@@ -264,15 +248,6 @@
         return uint64(block.number);
     }
 
-    // TODO: Make only handleable payloads
-    function canHandlePayload(bytes payload) constant returns (bool) {
-        bytes4 sig = getSig(payload);
-        return(
-            sig == SET_VALID_CODE_SIG ||
-            sig == CREATE_VOTE_SIG
-        );
-    }
-
     modifier transitions_state(uint voteId) {
         transitionStateIfChanged(voteId);
         _;
@@ -283,43 +258,4 @@
         require(votes[voteId].state == state);
         _;
     }
-=======
-    uint count = ownershipApp.getTokenCount();
-    for (uint i = 1; i <= count; i++) {
-      var (tokenAddress, governanceRights,) = ownershipApp.getToken(i);
-      if (governanceRights > 0) {
-        vote.governanceTokens.push(tokenAddress);
-        vote.votingWeights.push(governanceRights);
-        uint tokenSupply = MiniMeToken(tokenAddress).totalSupplyAt(vote.voteStartsBlock);
-        vote.totalQuorum += governanceRights * (tokenSupply - MiniMeToken(tokenAddress).balanceOfAt(dao, vote.voteStartsBlock));
-      }
-    }
-
-    assert(vote.votingWeights.length == vote.governanceTokens.length);
-  }
-
-  function isVoteCodeValid(address _addr) constant returns (bool) {
-    return validVoteCode[hashForCode(_addr)];
-  }
-
-  function getOwnershipApp() internal returns (OwnershipApp) {
-    return OwnershipApp(dao);
-  }
-
-  // @dev just for mocking purposes
-  function getBlockNumber() internal returns (uint64) {
-    return uint64(block.number);
-  }
-
-  modifier transitions_state(uint voteId) {
-    transitionStateIfChanged(voteId);
-    _;
-    transitionStateIfChanged(voteId);
-  }
-
-  modifier only_state(uint voteId, VoteState state) {
-    require(votes[voteId].state == state);
-    _;
-  }
->>>>>>> e55a9330
 }