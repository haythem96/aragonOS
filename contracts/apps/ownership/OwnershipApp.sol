--- conflicted
+++ resolved
@@ -12,9 +12,6 @@
 // At the moment OwnershipApp intercepts MiniMe hook events, if governance app
 // needs them, it has to have higher priority than ownership app
 
-<<<<<<< HEAD
-contract OwnershipApp is Application, Controller, Requestor, SafeMath {
-=======
 contract OwnershipConstants {
   bytes4 constant addTokenSig = bytes4(sha3('addToken(address,uint256,uint128,uint128)'));
   bytes4 constant removeTokenSig = bytes4(sha3('removeToken(address)'));
@@ -25,7 +22,6 @@
 }
 
 contract OwnershipApp is OwnershipConstants, Application, Controller, Requestor {
->>>>>>> 8ab2afc2
   struct Token {
     address tokenAddress;
     uint128 governanceRights;
@@ -41,76 +37,21 @@
   }
 
   Token[] tokens;
-<<<<<<< HEAD
+  mapping (address => uint) public tokenIdForAddress;
 
   TokenSale[] tokenSales;
-  mapping (address => uint) tokenSaleForAddress;
-=======
-  mapping (address => uint) public tokenIdForAddress;
+  mapping (address => uint) public tokenSaleForAddress;
 
   event AddedToken(address tokenAddress, uint tokenId);
   event RemovedToken(address tokenAddress);
   event ChangedTokenId(address tokenAddress, uint oldTokenId, uint newTokenId);
->>>>>>> 8ab2afc2
 
   uint8 constant maxTokens = 20; // prevent OOGs when tokens are iterated
   uint constant holderThreshold = 1; // if owns x tokens is considered holder
 
   function OwnershipApp(address daoAddr)
            Application(daoAddr) {
-<<<<<<< HEAD
     tokenSales.length += 1;
-  }
-
-  function addOrgToken(address tokenAddress, uint256 issueAmount, uint128 governanceRights, uint128 economicRights) onlyDAO {
-    uint256 tokenId = TokensOrgan(dao).addToken(tokenAddress);
-    uint newLength = tokens.push(Token(tokenAddress, governanceRights, economicRights, false));
-    assert(tokenId == newLength - 1 && newLength <= maxTokens);
-
-    // this will update the status on whether the DAO is the controller of the token
-    // function implicitely throws if tokenAddress isn't MiniMe as it will throw
-    updateIsController(tokenId);
-
-    if (issueAmount > 0) issueTokens(tokenId, issueAmount);
-  }
-
-  function createTokenSale(address saleAddress, uint tokenId, bool canDestroy) onlyDAO only_controlled(tokenId) {
-    uint salesLength = tokenSales.push(TokenSale(saleAddress, tokenId, canDestroy, false));
-    uint saleId = salesLength - 1; // last item is newly added sale
-    tokenSaleForAddress[saleAddress] = saleId;
-  }
-
-  function sale_mintTokens(uint tokenId, address recipient, uint amount) only_active_sale(tokenId) {
-    address tokenAddress = getTokenAddress(tokenId);
-    MiniMeToken(this).generateTokens(recipient, amount);
-    executeRequestorAction(tokenAddress);
-  }
-
-  function sale_destroyTokens(uint tokenId, address holder, uint amount) only_active_sale(tokenId) {
-    require(tokenSales[tokenSaleForAddress[dao_msg.sender]].canDestroy);
-    address tokenAddress = getTokenAddress(tokenId);
-    MiniMeToken(this).destroyTokens(holder, amount);
-    executeRequestorAction(tokenAddress);
-  }
-
-  function sale_closeSale() {
-    uint saleId = tokenSaleForAddress[dao_msg.sender];
-    require(saleId > 0);
-    tokenSales[saleId].closed = true;
-  }
-
-  // @dev Updates whether an added token controller state has changed
-  // can be called by anyone at any time
-  function updateIsController(uint tokenId) {
-    Token token = tokens[tokenId];
-    token.isController = MiniMeToken(token.tokenAddress).controller() == dao;
-  }
-
-  function removeOrgToken(uint256 tokenId) onlyDAO {
-    TokensOrgan(dao).removeToken(tokenId);
-    if (tokens.length > 1) tokens[tokenId] = tokens[tokens.length - 1];
-=======
-    tokens.push(Token(0,0,0)); // to prevent index 0
   }
 
   function addToken(address tokenAddress, uint256 issueAmount, uint128 governanceRights, uint128 economicRights) onlyDAO {
@@ -121,9 +62,42 @@
     uint256 tokenId = newLength - 1;
     tokenIdForAddress[tokenAddress] = tokenId;
 
+    updateIsController(tokenId);
     AddedToken(tokenAddress, tokenId);
 
     if (issueAmount > 0) issueTokens(tokenAddress, issueAmount);
+  }
+
+  function createTokenSale(address saleAddress, uint tokenId, bool canDestroy) onlyDAO only_controlled(tokenId) {
+    uint salesLength = tokenSales.push(TokenSale(saleAddress, tokenId, canDestroy, false));
+    uint saleId = salesLength - 1; // last item is newly added sale
+    tokenSaleForAddress[saleAddress] = saleId;
+  }
+
+  function sale_mintTokens(uint tokenId, address recipient, uint amount) only_active_sale(tokenId) {
+    address tokenAddress = getTokenAddress(tokenId);
+    MiniMeToken(this).generateTokens(recipient, amount);
+    executeRequestorAction(tokenAddress);
+  }
+
+  function sale_destroyTokens(uint tokenId, address holder, uint amount) only_active_sale(tokenId) {
+    require(tokenSales[tokenSaleForAddress[dao_msg.sender]].canDestroy);
+    address tokenAddress = getTokenAddress(tokenId);
+    MiniMeToken(this).destroyTokens(holder, amount);
+    executeRequestorAction(tokenAddress);
+  }
+
+  function sale_closeSale() {
+    uint saleId = tokenSaleForAddress[dao_msg.sender];
+    require(saleId > 0);
+    tokenSales[saleId].closed = true;
+  }
+
+  // @dev Updates whether an added token controller state has changed
+  // can be called by anyone at any time
+  function updateIsController(address tokenAddress) {
+    Token token = tokens[tokenIdForAddress[tokenAdd]];
+    token.isController = MiniMeToken(token.tokenAddress).controller() == dao;
   }
 
   function removeToken(address tokenAddress) onlyDAO {
@@ -136,7 +110,6 @@
       ChangedTokenId(tokens[tokenId].tokenAddress, tokens.length - 1, tokenId);
     }
     tokenIdForAddress[tokens[tokens.length - 1].tokenAddress] = 0;
->>>>>>> 8ab2afc2
     tokens.length--;
 
     RemovedToken(tokenAddress);
@@ -146,22 +119,13 @@
     return tokens.length - 1; // index 0 is empty
   }
 
-<<<<<<< HEAD
-  function getOrgToken(uint tokenId) constant returns (address, uint128, uint128, bool) {
-=======
   function getToken(uint tokenId) constant returns (address, uint128, uint128) {
->>>>>>> 8ab2afc2
     Token token = tokens[tokenId];
     return (token.tokenAddress, token.governanceRights, token.economicRights, token.isController);
   }
 
-<<<<<<< HEAD
-  function issueTokens(uint256 tokenId, uint256 amount) onlyDAO only_controlled(tokenId) {
-    address tokenAddress = getTokenAddress(tokenId);
-=======
   function issueTokens(address tokenAddress, uint256 amount) onlyDAO {
     require(tokenIdForAddress[tokenAddress] > 0);
->>>>>>> 8ab2afc2
     // TODO: get rid of this MEGA HACK.
     // Requestor should be an external contract, but having trouble because solidity
     // doesn't like variable sized types for returns.
@@ -170,24 +134,14 @@
     executeRequestorAction(tokenAddress);
   }
 
-<<<<<<< HEAD
-  function grantTokens(uint256 tokenId, uint256 amount, address recipient) onlyDAO only_controlled(tokenId) {
-    address tokenAddress = getTokenAddress(tokenId);
-=======
   function grantTokens(address tokenAddress, address recipient, uint256 amount) onlyDAO {
     require(tokenIdForAddress[tokenAddress] > 0);
->>>>>>> 8ab2afc2
     MiniMeToken(this).transfer(recipient, amount);
     executeRequestorAction(tokenAddress);
   }
 
-<<<<<<< HEAD
-  function grantVestedTokens(uint256 tokenId, uint256 amount, address recipient, uint64 start, uint64 cliff, uint64 vesting) onlyDAO only_controlled(tokenId) {
-    address tokenAddress = getTokenAddress(tokenId);
-=======
   function grantVestedTokens(address tokenAddress, address recipient, uint256 amount, uint64 start, uint64 cliff, uint64 vesting) onlyDAO {
     require(tokenIdForAddress[tokenAddress] > 0);
->>>>>>> 8ab2afc2
     MiniMeIrrevocableVestedToken(this).grantVestedTokens(recipient, amount, start, cliff, vesting);
     executeRequestorAction(tokenAddress);
   }
