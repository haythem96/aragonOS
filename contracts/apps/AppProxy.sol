--- conflicted
+++ resolved
@@ -3,13 +3,8 @@
 import "./AppStorage.sol";
 import "../common/DelegateProxy.sol";
 
-<<<<<<< HEAD
 contract AppProxy is AppStorage {
     function AppProxy(IKernel _kernel, bytes32 _appId) {
-=======
-contract AppProxy is AppStorage, DelegateProxy {
-    function AppProxy(Kernel _kernel, bytes32 _appId) {
->>>>>>> ee3679b2
         kernel = _kernel;
         appId = _appId;
     }
