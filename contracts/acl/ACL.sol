--- conflicted
+++ resolved
@@ -254,11 +254,7 @@
 
         // get value
         if (param.id == ORACLE_PARAM_ID) {
-<<<<<<< HEAD
-            value = checkOracle(address(param.value), _who, _where, _what) ? 1 : 0;
-=======
-            value = ACLOracle(param.value).canPerform(_who, _where, _what, _how) ? 1 : 0;
->>>>>>> 589d7bb1
+            value = checkOracle(address(param.value), _who, _where, _what, _how) ? 1 : 0;
             comparedTo = 1;
         } else if (param.id == BLOCK_NUMBER_PARAM_ID) {
             value = blockN();
